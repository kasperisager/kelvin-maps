--- conflicted
+++ resolved
@@ -4,21 +4,15 @@
 package dk.itu.kelvin.model;
 
 // General utilities
-<<<<<<< HEAD
 import dk.itu.kelvin.math.Epsilon;
-=======
->>>>>>> 9f14bdad
+import org.junit.Test;
+
+// Utilities
 import org.junit.Test;
 
 import java.util.Map;
+import static org.junit.Assert.assertEquals;
 
-import static org.junit.Assert.assertEquals;
-<<<<<<< HEAD
-import static org.junit.Assert.assertTrue;
-=======
->>>>>>> 9f14bdad
-
-// JUnit annotations
 // JUnit assertions
 
 /**
@@ -71,20 +65,4 @@
     n1.tag("eee", null);
     assertEquals(null, tags.get("eee"));
   }
-
-
-  @Test
-  public void testRender() {
-    /*Node n1 = new Node(1, 2);
-    n1.tag("amenity", "pub");
-    n1.tag("name", "something");
-
-    n1.render();
-
-    assertTrue(testLabel.getText().equals("\uf26a"));
-    assertTrue(testLabel.getLayoutX() == 1);
-    assertTrue(testLabel.getLayoutY() == 2);
-    assertTrue(testLabel.getStyleClass().contains("icon"));*/
-
-  }
 }