/**
 * Copyright (C) 2015 The Authors.
 */
package dk.itu.kelvin.math;

// JUnit annotations
import org.junit.Test;

// JUnit assertions
import static org.junit.Assert.assertTrue;
import static org.junit.Assert.assertFalse;
import static org.junit.Assert.assertEquals;

/**
 * {@link Geometry} test suite.
 */
<<<<<<< HEAD
public final class GeometryTest {
=======
public class GeometryTest {
>>>>>>> dce5f338
  /**
   * Test the calculation of distance between two points.
   */
  @Test
  public void testDistance() {
    Geometry.Point p1 = new Geometry.Point(2, 2);
    Geometry.Point p2 = new Geometry.Point(6, 6);

    assertTrue(Geometry.distance(p1, p2) == 5.656854249492381);

    Geometry.Point p3 = null;

    assertTrue(Geometry.distance(p1, p3) == -1);
  }

  /**
   * Test if two bound objects intersect.
   */
  @Test
  public void testIntersects() {
    Geometry.Point p1 = new Geometry.Point(1, 1);
    Geometry.Point p2 = new Geometry.Point(6, 9);
    Geometry.Point p3 = new Geometry.Point(3, 2);
    Geometry.Point p4 = new Geometry.Point(16, 19);

    Geometry.Bounds b1 = new Geometry.Bounds(p1, p2);
    Geometry.Bounds b2 = new Geometry.Bounds(p3, p4);
    Geometry.Bounds b3 = null;

    assertTrue(Geometry.intersects(b1, b2));
    assertFalse(Geometry.intersects(b1, b3));
  }

  /**
   * Test if two rectangle objects intersect.
   */
  @Test
  public void testIntersects2() {
    Geometry.Point p1 = new Geometry.Point(13, 13);
    Geometry.Point p2 = new Geometry.Point(10, 10);
    Geometry.Circle c1 = new Geometry.Circle(p1, 8);

    Geometry.Rectangle r1 = new Geometry.Rectangle(p2, 20, 20);
    Geometry.Rectangle r2 = null;

    assertTrue(Geometry.intersects(c1, r1));
    assertFalse(Geometry.intersects(c1, r2));
  }

  /**
   * Test if two line objects intersect.
   */
  @Test
  public void testIntersection() {
    Geometry.Point p1 = new Geometry.Point(2, 2);
    Geometry.Point p2 = new Geometry.Point(8, 8);
    Geometry.Point p3 = new Geometry.Point(2, 8);
    Geometry.Point p4 = new Geometry.Point(8, 2);

    Geometry.Point p5 = new Geometry.Point(5.0, 5.0);

    Geometry.Line l1 = new Geometry.Line(p1, p2);
    Geometry.Line l2 = new Geometry.Line(p3, p4);
    Geometry.Line l3 = null;

    assertTrue(Geometry.intersection(l1, l2).x() == p5.x());
    assertTrue(Geometry.intersection(l1, l2).y() == p5.y());
    assertEquals(null, Geometry.intersection(l1, l3));
  }

  /**
   * Test the angles between the points.
   * We accept a deviation of 2%.
   */
  @Test
  public void testAngleBetweenPoints() {
    Geometry.Point p1 = new Geometry.Point(2, 2);
    Geometry.Point p2 = new Geometry.Point(2, 8);
    Geometry.Point p3 = new Geometry.Point(8, 2);
    Geometry.Point p4 = null;

    assertTrue(Geometry.angle(p1, p2, p4) == -1);

    double expectedAngle = 90 * 1.01;
    double expectedAngle2 = 90 * 0.99;
    double angle = Geometry.angle(p1, p2 , p3);

    assertTrue(angle < expectedAngle);
    assertTrue(angle > expectedAngle2);
  }

  /**
   * Test the angle between two lines.
   */
  @Test
  public void testAngleBetweenLines() {
    Geometry.Point p1 = new Geometry.Point(1, 2);
    Geometry.Point p2 = new Geometry.Point(8, 2);
    Geometry.Point p3 = new Geometry.Point(2, 1);
    Geometry.Point p4 = new Geometry.Point(2, 8);

    Geometry.Line l1 = new Geometry.Line(p1, p2);
    Geometry.Line l2 = new Geometry.Line(p3, p4);
    Geometry.Line l3 = null;

    double expectedAngle = 90 * 1.01;
    double expectedAngle2 = 90 * 0.99;
    double angle = Geometry.angle(l1, l2);

    assertTrue(angle < expectedAngle);
    assertTrue(angle > expectedAngle2);

    assertTrue(Geometry.angle(l1, l3) == -1);
  }

  /**
   *
   */
  @Test
  public void testUnion() {
    Geometry.Point p1 = new Geometry.Point(2, 6);
    Geometry.Point p2 = new Geometry.Point(3, 5);

    Geometry.Rectangle r1 = new Geometry.Rectangle(p1, 6, 4);
    Geometry.Rectangle r2 = new Geometry.Rectangle(p2, 4, 5);

    Geometry.Rectangle r3 = Geometry.union(r1, r2);
    Geometry.Point p3 = new Geometry.Point(2, 5);

    assertTrue(r3.position().x() == p3.x());
    assertTrue(r3.position().y() == p3.y());
    assertTrue(r3.width() == 6);
    assertTrue(r3.height() == 5);
  }

  /**
   * {@link LineTest} test suite.
   */
  public static final class LineTest {
    /**
     * Test the constructor.
     */
    @Test (expected = RuntimeException.class)
    public void testLine() {
      Geometry.Point p1 = new Geometry.Point(5, 5);
      Geometry.Point p2 = null;

      new Geometry.Line(p1, p2);
    }

    /**
     * Test whether a line is vertical or not.
     */
    @Test
    public void testIsVertical() {
      Geometry.Point p1 = new Geometry.Point(4, 90);
      Geometry.Point p2 = new Geometry.Point(4, 1);
      Geometry.Line l1 = new Geometry.Line(p1, p2);

      assertTrue(l1.isVertical());

      Geometry.Point p3 = new Geometry.Point(4, 90);
      Geometry.Point p4 = new Geometry.Point(5, 1);
      Geometry.Line l2 = new Geometry.Line(p3, p4);

      assertFalse(l2.isVertical());
    }

    /**
     * Test whether a line is horizontal or not.
     */
    @Test
    public void testIsHorizontal() {
      Geometry.Point p1 = new Geometry.Point(99, 6);
      Geometry.Point p2 = new Geometry.Point(300, 6);
      Geometry.Line l1 = new Geometry.Line(p1, p2);

      assertTrue(l1.isHorizontal());

      Geometry.Point p3 = new Geometry.Point(4, 90);
      Geometry.Point p4 = new Geometry.Point(15, 1);
      Geometry.Line l2 = new Geometry.Line(p3, p4);

      assertFalse(l2.isHorizontal());
    }

    /**
     * Test whether a point is contained within a line ojbect.
     */
    @Test
    public void testContains() {
      Geometry.Point p1 = new Geometry.Point(3, 6);
      Geometry.Point p2 = new Geometry.Point(30, 6);
      Geometry.Line l1 = new Geometry.Line(p1, p2);

      Geometry.Point p3 = new Geometry.Point(16, 6);
      Geometry.Point p4 = new Geometry.Point(16, 19);

      assertTrue(l1.contains(p3));
      assertFalse(l1.contains(p4));
    }

    /**
     *  Test the bounding of line objects.
     */
    @Test
    public void testBounds() {
      Geometry.Point p1 = new Geometry.Point(11, 34);
      Geometry.Point p2 = new Geometry.Point(30, 16);
      Geometry.Line l1 = new Geometry.Line(p1, p2);

      Geometry.Point p3 = new Geometry.Point(11, 16);
      Geometry.Point p4 = new Geometry.Point(30, 34);
      Geometry.Bounds b1 = new Geometry.Bounds(p3, p4);

      assertTrue(b1.min().x() == l1.bounds().min().x());
      assertTrue(b1.min().y() == l1.bounds().min().y());
      assertTrue(b1.max().x() == l1.bounds().max().x());
      assertTrue(b1.max().y() == l1.bounds().max().y());
    }
  }

  /**
   * Testing of the inner class Polyline.
   *
   * {@link Geometry.Polyline} test suite.
   */
  public static final class PolylineTest {
    /**
     * Test initializing a polyline with too few points.
     */
    @Test (expected = RuntimeException.class)
    public void testPolyLineInitializationWithSinglePoint() {
      Geometry.Point p1 = new Geometry.Point(4 , 5);

      new Geometry.Polyline(p1);
    }

    /**
     * Test initializing a polyline with a point, which is null.
     */
    @Test (expected = NullPointerException.class)
    public void testPolyLineInitalizationWithNullPoint() {
      Geometry.Point p1 = new Geometry.Point(4 , 5);
      Geometry.Point p2 = null;
      Geometry.Point p3 = new Geometry.Point(4 , 5);

      new Geometry.Polyline(p1, p2, p3);
    }

    /**
     * Test whether a poly line is closed.
     * This means if the poly line starts and ends in the same point.
     */
    @Test
    public void testIsClosed() {
      Geometry.Point p1 = new Geometry.Point(4, 90);
      Geometry.Point p2 = new Geometry.Point(100, 13);
      Geometry.Point p3 = new Geometry.Point(60, 4);
      Geometry.Point p4 = new Geometry.Point(4, 90);

      Geometry.Polyline pl1 = new Geometry.Polyline(p1, p2, p3, p4);
      assertTrue(pl1.isClosed());

      Geometry.Polyline pl2 = new Geometry.Polyline(p1, p2, p4, p3);
      assertFalse(pl2.isClosed());
    }

    /**
     * Test the calculation of a length of a poly line.
     */
    @Test
    public void testLength() {
      Geometry.Point p1 = new Geometry.Point(1, 90);
      Geometry.Point p2 = new Geometry.Point(11, 90);
      Geometry.Point p3 = new Geometry.Point(21, 90);
      Geometry.Point p4 = new Geometry.Point(31, 90);

      Geometry.Polyline pl1 = new Geometry.Polyline(p1, p2, p3, p4);
      assertTrue(pl1.length() == 30);
    }

    /**
     * Testing if a polyline contains a point.
     */
    @Test
    public void testContains() {
      Geometry.Point p1 = new Geometry.Point(1, 90);
      Geometry.Point p2 = new Geometry.Point(11, 90);
      Geometry.Point p3 = new Geometry.Point(21, 90);
      Geometry.Point p4 = new Geometry.Point(31, 90);
      Geometry.Point p5 = new Geometry.Point(26, 90);
      Geometry.Point p6 = new Geometry.Point(70, 34);

      Geometry.Polyline pl1 = new Geometry.Polyline(p1, p2 , p3, p4);
      assertTrue(pl1.contains(p5));
      assertFalse(pl1.contains(p6));
    }

    /**
     * Testing finding bounds of a poly line object.
     */
    @Test
    public void testBounds() {
      Geometry.Point p1 = new Geometry.Point(1, 1);
      Geometry.Point p2 = new Geometry.Point(11, 32);
      Geometry.Point p3 = new Geometry.Point(21, 25);
      Geometry.Point p4 = new Geometry.Point(16, 90);

      Geometry.Polyline pl1 = new Geometry.Polyline(p1, p2, p3 , p4);

      Geometry.Point p5 = new Geometry.Point(1, 1);
      Geometry.Point p6 = new Geometry.Point(21, 90);
      Geometry.Bounds b1 = new Geometry.Bounds(p5, p6);

      assertTrue(pl1.bounds().min().x() == b1.min().x());
      assertTrue(pl1.bounds().min().y() == b1.min().y());
      assertTrue(pl1.bounds().max().x() == b1.max().x());
      assertTrue(pl1.bounds().max().y() == b1.max().y());
    }

    /**
     * Testing the toString method.
     */
    @Test
    public void testToString() {
      Geometry.Point p1 = new Geometry.Point(1, 1);
      Geometry.Point p2 = new Geometry.Point(11, 32);

      Geometry.Polyline pl1 = new Geometry.Polyline(p1, p2);

      String polyString =
              "Polyline[points = [Point[x = 1.0, y = 1.0], "
                      + "Point[x = 11.0, y = 32.0]]]";

      assertEquals(polyString, pl1.toString());

    }
  }

  /**
   * Testing of the inner class Circle.
   *
   * {@link Geometry.Circle} test suite.
   */
  public static final class CircleTest {
    /**
     * Test constructor with null point.
     */
    @Test (expected = RuntimeException.class)
    public void testCircleInitializeWithNullCenter() {
      Geometry.Point p1 = null;

      new Geometry.Circle(p1, 8);
    }

    /**
     * Test constructor with a negative radius.
     */
    @Test (expected = RuntimeException.class)
    public void testCircleInitializeWithNegativeRadius() {
      Geometry.Point p1 = new Geometry.Point(5, 5);

      new Geometry.Circle(p1, -8);
    }

    /**
     * Testing the toString method of the circle inner class.
     */
    @Test
    public void testToString() {
      Geometry.Point p1 = new Geometry.Point(3, 4);
      Geometry.Circle c1 = new Geometry.Circle(p1, 15);

      String circleString
              = "Circle[center = Point[x = 3.0, y = 4.0], radius = 15.0]";

      assertEquals(circleString, c1.toString());
    }
  }

  /**
   * Test of the inner class Rectangle.
   *
   * {@link Geometry.Rectangle} test suite.
   */
  public static final class RectangleTest {
    /**
     * Test initializing a rectangle with a null point.
     */
    @Test (expected = RuntimeException.class)
    public void testRectangleInitializeWithNullPoint() {
      Geometry.Point p1 = null;

      new Geometry.Rectangle(p1, 3, 4);
    }

    /**
     * Test initializing a rectangle with a negative width.
     */
    @Test (expected = RuntimeException.class)
    public void testRectangleInitializeWithNegativeWidth() {
      Geometry.Point p1 = new Geometry.Point(3, 90);

      new Geometry.Rectangle(p1, -3, 4);
    }

    /**
     * Test of adding two rectangles together.
     */
    @Test
    public void testAdd() {
      Geometry.Point p1 = new Geometry.Point(3, 3);
      Geometry.Rectangle r1 = new Geometry.Rectangle(p1, 5, 4);

      Geometry.Point p2 = new Geometry.Point(6, 5);
      Geometry.Rectangle r2 = new Geometry.Rectangle(p2, 3, 4);

      r2.add(r1);

      assertTrue(r2.position().x() == p1.x());
      assertTrue(r2.position().y() == p1.y());
      assertTrue(r2.width() == 6);
      assertTrue(r2.height() == 6);
    }

    /**
     * Test calculation of added area through add method.
     */
    @Test
    public void testEnlargement() {
      Geometry.Point p1 = new Geometry.Point(2, 2);
      Geometry.Point p2 = new Geometry.Point(4, 4);
      Geometry.Rectangle r1 = new Geometry.Rectangle(p1, 5, 5);
      Geometry.Rectangle r2 = new Geometry.Rectangle(p2, 4, 4);

      assertTrue(r1.enlargement(r2) == 11);
    }

    /**
     * Test the string representation of rectangle.
     */
    @Test
    public void testToString() {
      Geometry.Point p1 = new Geometry.Point(2, 2);
      Geometry.Rectangle r1 = new Geometry.Rectangle(p1, 5, 5);

      String rectangleString =
              "Rectangle[position = Point[x = 2.0, y = 2.0], "
                      + "width = 5.0, height = 5.0]";
      assertEquals(r1.toString(), rectangleString);
    }
  }

  /**
   * Test of the inner class Bounds.
   *
   * {@link Geometry.Bounds} test suite.
   */
  public static final class BoundsTest {
    /**
     * Test initialization with null point.
     */
    @Test (expected = RuntimeException.class)
    public void testBounds() {
      Geometry.Point p1 = new Geometry.Point(3, 3);
      Geometry.Point p2 = null;

      new Geometry.Bounds(p1, p2);
    }

    /**
     * Testing center method.
     */
    @Test
    public void testCenter() {
      Geometry.Point p1 = new Geometry.Point(1, 1);
      Geometry.Point p2 = new Geometry.Point(11, 11);

      Geometry.Bounds b1 = new Geometry.Bounds(p1, p2);
      Geometry.Point p3 = new Geometry.Point(6, 6);

      assertTrue(b1.center().x() == p3.x());
      assertTrue(b1.center().y() == p3.y());

      Geometry.Point p4 = new Geometry.Point(10, -200);
      Geometry.Point p5 = new Geometry.Point(40, -20);

      Geometry.Bounds b2 = new Geometry.Bounds(p4, p5);
      Geometry.Point p6 = new Geometry.Point(25, -110);

      assertTrue(b2.center().x() == p6.x());
      assertTrue(b2.center().y() == p6.y());
    }

    /**
     * Test if a point is contained within bounds.
     */
    @Test
    public void testContains() {
      Geometry.Point p1 = new Geometry.Point(2, 2);
      Geometry.Point p2 = new Geometry.Point(5, 5);
      Geometry.Point p3 = null;
      Geometry.Point p4 = new Geometry.Point(3, 3);

      Geometry.Bounds b1 = new Geometry.Bounds(p1, p2);

      assertFalse(b1.contains(p3));
      assertTrue(b1.contains(p4));
    }

    /**
     *  Test the string representation of bounds.
     */
    @Test
    public void testToString() {
      Geometry.Point p1 = new Geometry.Point(2, 2);
      Geometry.Point p2 = new Geometry.Point(5, 5);

      Geometry.Bounds b1 = new Geometry.Bounds(p1, p2);

      String boundsString =
              "Bounds[min = Point[x = 2.0, y = 2.0], "
                      + "max = Point[x = 5.0, y = 5.0]]";
      assertEquals(b1.toString(), boundsString);
    }
  }

}<|MERGE_RESOLUTION|>--- conflicted
+++ resolved
@@ -14,11 +14,7 @@
 /**
  * {@link Geometry} test suite.
  */
-<<<<<<< HEAD
-public final class GeometryTest {
-=======
 public class GeometryTest {
->>>>>>> dce5f338
   /**
    * Test the calculation of distance between two points.
    */
@@ -545,6 +541,7 @@
                       + "max = Point[x = 5.0, y = 5.0]]";
       assertEquals(b1.toString(), boundsString);
     }
+
   }
 
 }