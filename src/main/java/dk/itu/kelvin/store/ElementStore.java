--- conflicted
+++ resolved
@@ -29,7 +29,11 @@
  */
 public final class ElementStore extends Store<Element, SpatialIndex.Bounds> {
   /**
-<<<<<<< HEAD
+   * UID for identifying serialized objects.
+   */
+  private static final long serialVersionUID = 3081;
+
+  /**
    * Weighted graph for all carRoads.
    */
   private WeightedGraph carGraph = new WeightedGraph();
@@ -38,11 +42,6 @@
    * Weighted graph for all roads.
    */
   private WeightedGraph bicycleGraph = new WeightedGraph();
-=======
-   * UID for identifying serialized objects.
-   */
-  private static final long serialVersionUID = 3081;
->>>>>>> e6719477
 
   /**
    * A list for all land elements.
