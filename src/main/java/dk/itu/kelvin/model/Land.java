/**
 * Copyright (C) 2015 The Authors.
 */
package dk.itu.kelvin.model;

// General utilities
import java.util.ArrayList;
import java.util.Iterator;
import java.util.List;

// JavaFX scene utilities
import javafx.scene.Group;

/**
 * Land class.
 *
 * @version 1.0.0
 */
public final class Land extends Element<Group> {
  /**
   * UID for identifying serialized objects.
   */
  private static final long serialVersionUID = 81;

  /**
   * The JavaFX representation of the land.
   *
<<<<<<< HEAD
=======
   * <p>
>>>>>>> 54b6eb02
   * This field is transient as it is simply used for caching the rendered
   * JavaFX scene graph node. We therefore don't want to store it when
   * serializing the element.
   */
  private transient Group fx;

  /**
   * Bounds of the land element.
   */
  private BoundingBox bounds;

  /**
   * Coastlines contained within the land element.
   */
  private List<Way> coastlines = new ArrayList<>();

  /**
   * Intersections between the coastlines and the bounds of the land.
   */
  // private Map<Node, Intersection> intersections = new HashMap<>();

  public Land() {
    super(Long.MAX_VALUE);
  }

  /**
   * Initialize a land instance with initial bounds.
   *
   * @param bounds The bounds of the land.
   */
  public Land(final BoundingBox bounds) {
    this();
    this.bounds = bounds;
    this.layer(-999);
  }

  /**
   * Get the bounds of the element.
   *
   * @return The bounds of the element.
   */
  public BoundingBox bounds() {
    return this.bounds;
  }

  /**
   * Add a coastline to the land.
   *
   * @param way The coastline way to add to the land.
   */
  public void coastline(final Way way) {
    if (way == null) {
      return;
    }

    Way coastline = way;

    Iterator<Way> i = this.coastlines.iterator();

    while (i.hasNext()) {
      Way next = i.next();

      if (coastline.endsIn(next)) {
        coastline.append(next);
        i.remove();
      }
      else if (coastline.startsIn(next)) {
        next.append(coastline);
        coastline = next;
        i.remove();
      }
    }

    this.coastlines.add(coastline);
  }

  /**
   * Get the coastlines contained within the land.
   *
   * @return The coastlines contained within the land.
   */
  public List<Way> coastlines() {
    return this.coastlines;
  }

  /**
   * Get the JavaFX representation of the land.
   *
   * @return The JavaFX representation of the land.
   */
  public Group render() {
    if (this.fx != null) {
      return this.fx;
    }

    Group group = new Group();

    this.fx = group;

    return this.fx;
  }

  /**
   * Enumerator describing the intersections between coastlines and the land
   * bounds.
   */
  private static enum Intersection {
    /** Intersection of bounds and start node. */
    START,

    /** Intersection of bounds and end node. */
    END;
  }
}<|MERGE_RESOLUTION|>--- conflicted
+++ resolved
@@ -25,10 +25,7 @@
   /**
    * The JavaFX representation of the land.
    *
-<<<<<<< HEAD
-=======
    * <p>
->>>>>>> 54b6eb02
    * This field is transient as it is simply used for caching the rendered
    * JavaFX scene graph node. We therefore don't want to store it when
    * serializing the element.
