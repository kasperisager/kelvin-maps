/**
 * Copyright (C) 2015 The Authors.
 */
package dk.itu.kelvin.model;

// General utilities
<<<<<<< HEAD
import java.util.ArrayList;
import java.util.Iterator;
import java.util.HashMap;
import java.util.List;
import java.util.Map;
=======
import java.util.Iterator;

// JavaFX application utilities
import javafx.application.Platform;
>>>>>>> 54b6eb02

// JavaFX scene utilities
import javafx.scene.Group;

// JavaFX shapes
import javafx.scene.shape.Path;
import javafx.scene.shape.Shape;

// JavaFX paint
import javafx.scene.paint.Color;

// Utilities
import dk.itu.kelvin.util.ArrayList;
import dk.itu.kelvin.util.HashTable;
import dk.itu.kelvin.util.List;
import dk.itu.kelvin.util.Map;

// Threading
import dk.itu.kelvin.thread.TaskQueue;

/**
 * A relation is an ordered list of one or more members (nodes, ways, or even
 * other relations) that may optionally be assigned a role.
 *
 * @see <a href="http://wiki.openstreetmap.org/wiki/Relation">
 * http://wiki.openstreetmap.org/wiki/Relation</a>
 */
public final class Relation extends Element<Group> {
  /**
   * UID for identifying serialized objects.
   */
  private static final long serialVersionUID = 48;

  /**
   * The JavaFX representation of the relation.
   *
<<<<<<< HEAD
=======
   * <p>
>>>>>>> 54b6eb02
   * This field is transient as it is simply used for caching the rendered
   * JavaFX scene graph node. We therefore don't want to store it when
   * serializing the element.
   */
  private transient Group fx;

  /**
   * The members of the relation mapped to their roles.
   *
   * The map is initialized on-demand when first accessed to avoid allocating
   * memory to empty maps.
   */
  private Map<Element, Relation.Role> elements;

  /**
   * The type of the relation.
   *
   * The type is initialized on-demand when first accessed to avoid allocating
   * memory to relations without a type.
   */
  private Type type;

  /**
   * Initialize a relation with an ID.
   *
   * @param id The ID of the relation.
   */
  public Relation(final long id) {
    super(id);
  }

  /**
   * Get the type of the relation.
   *
   * @return The type of the relation.
   */
  public Type type() {
    if (this.type == null) {
      return Type.NONE;
    }

    return this.type;
  }

  /**
   * Set the type of the relation.
   *
   * @param type The type of the relation.
   */
  public void type(final Type type) {
    if (type == null) {
      return;
    }

    this.type = type;
  }

  /**
   * Get the role of a member element of the relation.
   *
   * @param element The member whose role to get.
   * @return        The role of the member if found, otherwise null.
   */
  public Role role(final Element element) {
<<<<<<< HEAD
    if (element == null) {
      return null;
    }

    if (this.elements == null) {
      this.elements = new HashMap<>();
    }

=======
    if (element == null || this.elements == null) {
      return null;
    }

>>>>>>> 54b6eb02
    return this.elements.get(element);
  }

  /**
   * Get a list of all members of the relation.
   *
   * @return A list of members of the relation.
   */
  public List<Element> members() {
    if (this.elements == null) {
<<<<<<< HEAD
      this.elements = new HashMap<>();
=======
      return new ArrayList<Element>();
>>>>>>> 54b6eb02
    }

    return new ArrayList<Element>(this.elements.keySet());
  }

  /**
   * Add an element with a role to the relation.
   *
   * @param element The element to add to the relation.
   * @param role    The role of the element within the relation.
   */
  public void member(final Element element, final Role role) {
    if (element == null || role == null) {
      return;
    }

    if (this.elements == null) {
<<<<<<< HEAD
      this.elements = new HashMap<>();
=======
      this.elements = new HashTable<>();
>>>>>>> 54b6eb02
    }

    this.elements.put(element, role);
  }

  /**
   * Shorthand for adding an element to the relation without a role.
   *
   * @param element The element to add to the relation.
   */
  public void member(final Element element) {
    if (element == null) {
      return;
    }

    this.member(element, Role.NONE);
  }

  /**
   * Get the JavaFX representation of the relation.
   *
   * @return The JavaFX representation of the relation.
   */
  public Group render() {
    if (this.fx != null) {
      return this.fx;
    }

    Group group = new Group();

    for (Map.Entry<String, String> tag: this.tags().entrySet()) {
      String key = tag.getKey();
      String value = tag.getValue();

      switch (key) {
        case "type":
          this.type(Type.fromString(value));

          switch (value) {
            case "multipolygon":
<<<<<<< HEAD
              group.getChildren().add(this.multipolygon());
=======
              TaskQueue.run(() -> {
                Shape shape = this.multipolygon();

                Platform.runLater(() -> {
                  group.getChildren().add(shape);
                });
              });
>>>>>>> 54b6eb02
              break;
            default:
              // Do nothing.
          }
          break;

        case "building":
        case "area":
          group.getStyleClass().add(key);
          break;
        case "leisure":
        case "landuse":
        case "waterway":
          group.getStyleClass().add(key);
          group.getStyleClass().add(value);
          break;
        default:
          // Do nothing.
      }
    }

    this.fx = group;

    return this.fx;
  }

  /**
   * Provided that the relation describes a multipolygon, assemble polygons
   * from all the members of the relation.
   *
   * <p>
   * The algorithm is based on that described in the Open Street Map wiki. It
   * consists of the following steps (quoted from the wiki):
   *
   * <ul>
   * <li><b>Ring Assingment:</b> The purpose of the ring assignment step is to
   * make a number of closed rings out of all members of the relation. The
   * ordering of members in the relation does not matter.</li>
   * <li><b>Ring Grouping:</b> The purpose of the ring grouping step is to find
   * out which rings are nested into which other rings, and build polygons from
   * them.</li>
   * <li><b>Multipolygon Creation</b>
   * </ul>
   *
   * @see <a href="http://wiki.openstreetmap.org/wiki/Relation:multipolygon/
   * Algorithm">http://wiki.openstreetmap.org/wiki/Relation:multipolygon/
   * Algorithm</a>
   *
   * @return A shape created from all the members of the relation.
   */
  private Shape multipolygon() {
    // RA-1: Assemble all ways that are members of the relation. Mark them as
    // "unassigned", and reset the current ring count to 0.
    List<Way> u = new ArrayList<>();
    List<Way> a = new ArrayList<>();

    for (Element element: this.members()) {
      u.add((Way) element);
    }

    while (u.size() > 0) {
      Way next = u.remove(0);

      if (next == null) {
        continue;
      }

      // RA-2: Take one unassigned way and mark it assigned to the current ring.
      a.add(next);

      // RA-3: If the current ring is closed, increase ring counter and go to
      // RA-2.
      if (next.closed()) {
        continue;
      }

      // RA-4: If the current ring is not closed, take current ring's end node
      // and look for an unassigned way that starts or ends with this node.
      Iterator<Way> i = u.iterator();

      while (i.hasNext()) {
        Way inner = i.next();

        if (inner == null) {
          continue;
        }

        // RA-4, cont.: If such a way is found, add this way to the ring and go
        // to RA-3.
        if (next.endsIn(inner)) {
          next.append(inner);
          i.remove();

          // We've found a match. Bail out.
          break;
        }

        if (next.startsIn(inner)) {
          inner.append(next);
          next = inner;
          i.remove();

          // We've found a match. Bail out.
          break;
        }
      }
    }

    // We're done with u.
    u = null;

    // RG-2: Reset the polygon counter to 0.
    List<Shape> p = new ArrayList<>();

    while (a.size() > 0) {
      // RG-3: Find one unused ring that is not contained by any other ring.
      // Mark it as being the outer ring of the current polygon.
      Way outer = null;

      for (Way inner: a) {
        if (outer == null || inner.contains(outer)) {
          outer = inner;
        }
      }

      a.remove(outer);

      // RG-3, cont.: Optionally, check the ways making up this ring and
      // verify that they carry the role "outer".
      if (this.role(outer) != Role.OUTER) {
        continue;
      }

      Shape polygon = (Shape) outer.render();

      // RG-4: Find all unused rings that are contained by the ring found in
      // RG-3, but not contained by any other unused ring. Mark these rings as
      // being the holes of the current polygon.
      for (Way inner: a) {
        if (outer.contains(inner)) {
          boolean contained = true;

          for (Way way: a) {
            if (!way.equals(inner) && way.contains(inner)) {
              contained = false;

              // We've found a match. Bail out.
              break;
            }
          }

          // RG-5 and RG-6 are optional and have been skipped.

          // RG-7: Construct a polygon from the outer ring and the holes.
          if (contained) {
            polygon = Shape.subtract(polygon, (Shape) inner.render());
          }
        }
      }

      p.add(polygon);
    }

    // We're done with a.
    a = null;

    // MC-1 has been skipped as it's assumed that no polygons intersect. We have
    // faith in OpenStreetMap contributors.

    // MC-2: Construct a multipolygon from all polygons assembled in the ring
    // grouping step.
    Shape polygon = new Path();

    for (Shape shape: p) {
      polygon = Shape.union(polygon, shape);
    }

    // We're done with p.
    p = null;

    polygon.setFill(Color.TRANSPARENT);
    polygon.setStroke(Color.TRANSPARENT);
    polygon.getStyleClass().add("member");

    return polygon;
  }

  /**
   * Available roles of members within the relation.
   *
   * @see <a href="http://wiki.openstreetmap.org/wiki/Relation#Roles">
   * http://wiki.openstreetmap.org/wiki/Relation#Roles</a>
   */
  public static enum Role {
    /** No role. */
    NONE,

    /** The member is an inner part of a multipolygon. */
    INNER,

    /** The member is an outer part of a multipolygon. */
    OUTER;

    /**
     * Convert a string value to an enumerator element.
     *
     * @param value The string representation of an enumerator element.
     * @return      The enumerator element if found, otherwise NONE;
     */
    public static Role fromString(final String value) {
      try {
        return Role.valueOf(value.toUpperCase());
      }
      catch (Exception ex) {
        return NONE;
      }
    }
  }

  /**
   * Available types of relations.
   *
   * @see <a href="http://wiki.openstreetmap.org/wiki/Types_of_relation">
   * http://wiki.openstreetmap.org/wiki/Types_of_relation</a>
   */
  public static enum Type {
    /** No type. */
    NONE,

    /**
     * For areas where the outline consists of multiple ways, or that have
     * holes; also used for boundaries.
     */
    MULTIPOLYGON,

    /** Like bus routes, cycle routes and numbered highways. */
    ROUTE,

    /**
     * Bind all parts of a street together and everything else that belongs to
     * it.
     */
    STREET,

    /** For grouping boundaries and marking enclaves/exclaves. */
    BOUNDARY,

    /** Relation to group elements of a waterway=*. */
    WATERWAY,

    /**
     * Traffic enforcement devices; speed cameras, redlight cameras, weight
     * checks, etc.
     */
    ENFORCEMENT,

    /** Any kind of turn restriction. */
    RESTRICTION;

    /**
     * Convert a string value to an enumerator element.
     *
     * @param value The string representation of an enumerator element.
     * @return      The enumerator element if found, otherwise NONE;
     */
    public static Type fromString(final String value) {
      try {
        return Type.valueOf(value.toUpperCase());
      }
      catch (Exception ex) {
        return NONE;
      }
    }
  }
}<|MERGE_RESOLUTION|>--- conflicted
+++ resolved
@@ -4,18 +4,10 @@
 package dk.itu.kelvin.model;
 
 // General utilities
-<<<<<<< HEAD
-import java.util.ArrayList;
-import java.util.Iterator;
-import java.util.HashMap;
-import java.util.List;
-import java.util.Map;
-=======
 import java.util.Iterator;
 
 // JavaFX application utilities
 import javafx.application.Platform;
->>>>>>> 54b6eb02
 
 // JavaFX scene utilities
 import javafx.scene.Group;
@@ -52,10 +44,7 @@
   /**
    * The JavaFX representation of the relation.
    *
-<<<<<<< HEAD
-=======
    * <p>
->>>>>>> 54b6eb02
    * This field is transient as it is simply used for caching the rendered
    * JavaFX scene graph node. We therefore don't want to store it when
    * serializing the element.
@@ -120,21 +109,10 @@
    * @return        The role of the member if found, otherwise null.
    */
   public Role role(final Element element) {
-<<<<<<< HEAD
-    if (element == null) {
-      return null;
-    }
-
-    if (this.elements == null) {
-      this.elements = new HashMap<>();
-    }
-
-=======
     if (element == null || this.elements == null) {
       return null;
     }
 
->>>>>>> 54b6eb02
     return this.elements.get(element);
   }
 
@@ -145,11 +123,7 @@
    */
   public List<Element> members() {
     if (this.elements == null) {
-<<<<<<< HEAD
-      this.elements = new HashMap<>();
-=======
       return new ArrayList<Element>();
->>>>>>> 54b6eb02
     }
 
     return new ArrayList<Element>(this.elements.keySet());
@@ -167,11 +141,7 @@
     }
 
     if (this.elements == null) {
-<<<<<<< HEAD
-      this.elements = new HashMap<>();
-=======
       this.elements = new HashTable<>();
->>>>>>> 54b6eb02
     }
 
     this.elements.put(element, role);
@@ -212,9 +182,6 @@
 
           switch (value) {
             case "multipolygon":
-<<<<<<< HEAD
-              group.getChildren().add(this.multipolygon());
-=======
               TaskQueue.run(() -> {
                 Shape shape = this.multipolygon();
 
@@ -222,7 +189,6 @@
                   group.getChildren().add(shape);
                 });
               });
->>>>>>> 54b6eb02
               break;
             default:
               // Do nothing.
