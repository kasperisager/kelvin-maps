/**
 * Copyright (C) 2015 The Authors.
 */
package dk.itu.kelvin.model;

// General utilities
import java.util.HashMap;
import java.util.Map;

// JavaFX geometry
import javafx.geometry.Point2D;

/**
 * A node describes a 2-dimensional coordinate within a chart.
 *
 * @see <a href="http://wiki.openstreetmap.org/wiki/Node">
 *      http://wiki.openstreetmap.org/wiki/Node</a>
 */
public final class Node extends Point2D implements Element {
  /**
<<<<<<< HEAD
   * Cache the hash of the node.
   */
  private int hash = 0;
=======
   * UID for identifying serialized objects.
   */
  private static final long serialVersionUID = 42;
>>>>>>> 82ae46a9

  /**
   * The ID of the node.
   */
  private long id;

  /**
   * A map of tags associated with the node.
   */
  private Map<String, String> tags = new HashMap<>();

  /**
   * Drawing order of the node.
   */
  private Element.Order order = Element.Order.DEFAULT;

  /**
   * Drawing layer of the node.
   */
  private int layer;

  /**
   * Initialize a node.
   *
   * @param id  The ID of the node.
   * @param x   The x-coordinate of the node.
   * @param y   The y-coordinate of the node.
   */
  public Node(final long id, final float x, final float y) {
    super(x, y);
    this.id = id;
  }

  /**
   * Get the ID of the node.
   *
   * @return The ID of the node.
   */
  public long id() {
    return this.id;
  }

  /**
   * Add a tag to the node.
   *
   * @param key   The key of the tag.
   * @param value The value of the tag.
   * @return      The previous value of the key, if any.
   */
  public String tag(final String key, final String value) {
    return this.tags.put(key, value);
  }

  /**
   * Get a map of tags for the node.
   *
   * @return A map of tags for the node.
   */
  public Map<String, String> tags() {
    return this.tags;
  }

  /**
   * Get the drawing order of the node.
   *
   * @return The drawing order of the node.
   */
  public Element.Order order() {
    return this.order;
  }

  /**
   * Set the drawing order of the node.
   *
   * @param order The drawing order of the node.
   */
  public void order(final Element.Order order) {
    if (order == null) {
      return;
    }

    this.order = order;
  }

  /**
   * Get the drawing layer of the node.
   *
   * @return The drawing layer of the node.
   */
  public int layer() {
    return this.layer;
  }

  /**
   * Set the drawing layer of the node.
   *
   * @param layer The drawing layer of the node.
   */
  public void layer(final int layer) {
    this.layer = layer;
  }

  /**
   * Check if the current Node equals the specified object.
   *
   * @param object  The reference object with which to compare.
   * @return        Boolean indicating whether or not the Node is equal to the
   *                specified object.
   */
  @Override
  public boolean equals(final Object object) {
    if (object == null) {
      return false;
    }

    if (this == object) {
      return true;
    }

    if (!(object instanceof Node)) {
      return false;
    }

    Node node = (Node) object;

    return (
      this.id() == node.id()
      && this.order() == node.order()
      && this.layer() == node.layer()
      && super.equals(node)
    );
  }

  /**
   * Compute the hashcode of the Node.
   *
   * @return The computed hashcode of the Node.
   */
  @Override
  public int hashCode() {
    if (this.hash == 0) {
      long bits = 7L;
      bits = 31L * bits + this.id();
      bits = 31L * bits + (long) this.order().ordinal();
      bits = 31L * bits + (long) this.layer();
      this.hash = super.hashCode() + (int) (bits ^ (bits >> 32));
    }

    return this.hash;
  }
}<|MERGE_RESOLUTION|>--- conflicted
+++ resolved
@@ -17,16 +17,15 @@
  *      http://wiki.openstreetmap.org/wiki/Node</a>
  */
 public final class Node extends Point2D implements Element {
+  /*
+   * UID for identifying serialized objects.
+   */
+  private static final long serialVersionUID = 42;
+
   /**
-<<<<<<< HEAD
    * Cache the hash of the node.
    */
   private int hash = 0;
-=======
-   * UID for identifying serialized objects.
-   */
-  private static final long serialVersionUID = 42;
->>>>>>> 82ae46a9
 
   /**
    * The ID of the node.
