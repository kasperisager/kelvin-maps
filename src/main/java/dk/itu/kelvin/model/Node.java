--- conflicted
+++ resolved
@@ -21,10 +21,7 @@
   /**
    * The JavaFX representation of the node.
    *
-<<<<<<< HEAD
-=======
    * <p>
->>>>>>> 54b6eb02
    * This field is transient as it is simply used for caching the rendered
    * JavaFX scene graph node. We therefore don't want to store it when
    * serializing the element.
@@ -34,11 +31,7 @@
   /**
    * Cache the hash of the node.
    */
-<<<<<<< HEAD
-  private int hash;
-=======
   private transient int hash;
->>>>>>> 54b6eb02
 
   /**
    * X-coordinate of the node.
