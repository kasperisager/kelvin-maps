--- conflicted
+++ resolved
@@ -14,16 +14,12 @@
 import org.xml.sax.helpers.DefaultHandler;
 import org.xml.sax.helpers.XMLReaderFactory;
 
-<<<<<<< HEAD
-// Storage
-=======
 // Utilities
 import dk.itu.kelvin.util.HashTable;
 import dk.itu.kelvin.util.Map;
 
 // Storage
 import dk.itu.kelvin.store.AddressStore;
->>>>>>> 54b6eb02
 import dk.itu.kelvin.store.ElementStore;
 
 // Models
@@ -49,18 +45,13 @@
 
   /**
    * Store nodes.
-<<<<<<< HEAD
    */
   private ElementStore<Node> nodes = new ElementStore<>();
-=======
-   */
-  private ElementStore<Node> nodes = new ElementStore<>();
 
   /**
    *
    */
   private AddressStore addresses = new AddressStore();
->>>>>>> 54b6eb02
 
   /**
    * Map way IDs to ways.
