/**
 * Copyright (C) 2015 The Authors.
 */
package dk.itu.kelvin.util;

// I/O utilities
import java.io.Serializable;

/**
<<<<<<< HEAD
 * Dynamic array class.
=======
 * <h2>Abstract class for keeping array size and resize properties</h2>
 * <p>
 * DynamicArray is abstract class for keeping track of array capacity and
 * number of elements in extending classes, it also has values for when the
 * arrays should resize and to what capacity it should resize.
 *
 * DynamicArray has a single constructor, {@code capacity} that represents the
 * size of the array, {@code upperLoadFactor} that specifies a factor for when
 * the array needs to resize to a bigger array, {@code upperResizeFactor} that
 * specifies a factor for how many times bigger the new capacity should be,
 * {@code lowerLoadFactor} that specifies a factor for when the array needs to
 * resize to a smaller array, {@code lowerResizeFactor} that specifies a factor
 * for how many times smaller the new capacity should be.
 *
 * DynamicArray keeping track of the number of elements in the array, it also
 * provides methods: {@link #size()} for returning current number of elements
 * in array, {@link #isEmpty()} for returning whether there is any elements in
 * the array, {@link #capacity} for returning the current size of the array.
 *
 * Additionally there is {@link #grow()} and {@link #shrink()} for growing and
 * shrinking the array, which is called every time an element is remove or
 * added from the extending classes.
 *
 * {@link #resize(int)} is used by {@link #grow()} and {@link #shrink()} and is
 * therefore abstract so extending classes needs to write their own
 * implementation.
 *
 * @version 1.0.0
>>>>>>> 5cb4c027
 */
public abstract class DynamicArray implements Serializable {
  /**
   * Default initial capacity of the internal storage of the collection.
   */
  private int defaultCapacity;

  /**
   * The upper factor to use for resizing the internal storage of the
   * collection.
   *
   * When the number of entries in the collection reaches this factor of the
   * total capacity of the internal storage, the storage is resized.
   */
  private float upperLoadFactor;

  /**
   * The factor with which to grow the internal storage of the collection when
   * the upper threshold has been reached.
   */
  private float upperResizeFactor;

  /**
   * The lower factor to use for resizing the internal storage of the
   * collection.
   *
   * When the number of entries in the collection reaches this factor of the
   * total capacity of the internal storage, the storage is resized.
   */
  private float lowerLoadFactor;

  /**
   * The factor with which to shrink the internal storage of the collection when
   * the lower threshold has been reached.
   */
  private float lowerResizeFactor;

  /**
   * The initial capacity of the internal storage of the collection.
   *
   * <p>
   * This is used when resetting the internal storage of the collection.
   */
  private final int initialCapacity;

  /**
   * The capacity of the internal storage of the collection.
   */
  private int capacity;

  /**
   * The number of entries contained within the table.
   */
  private int size;

  /**
   * Initialize a dynamic array structure with the specified values.
   *
   * @param capacity          The initial capacity of the collection.
   * @param upperLoadFactor   The upper load factor of the collection.
   * @param upperResizeFactor The upper resize factor of the collection.
   * @param lowerLoadFactor   The lower load factor of the collection.
   * @param lowerResizeFactor The lower resize factor of the collection.
   */
  public DynamicArray(
    final int capacity,
    final float upperLoadFactor,
    final float upperResizeFactor,
    final float lowerLoadFactor,
    final float lowerResizeFactor
  ) {
    this.initialCapacity = capacity;
    this.capacity = capacity;
    this.upperLoadFactor = upperLoadFactor;
    this.upperResizeFactor = upperResizeFactor;
    this.lowerLoadFactor = lowerLoadFactor;
    this.lowerResizeFactor = lowerResizeFactor;
  }

  /**
   * Get the size of the collection.
   *
   * @return The size of the collection.
   */
  public final int size() {
    return this.size;
  }

  /**
   * Check if the collection is empty.
   *
   * @return A boolean indicating whether or not the collection is empty.
   */
  public final boolean isEmpty() {
    return this.size == 0;
  }

  /**
   * Get the initial capacity of the internal storage of the collection.
   *
   * @return The initial capacity of the internal storage of the collection.
   */
  protected final int initialCapacity() {
    return this.initialCapacity;
  }

  /**
   * Get the capacity of the internal storage of the collection.
   *
   * @return The capacity of the internal storage of the collection.
   */
  protected final int capacity() {
    return this.capacity;
  }

  /**
   * Grow the collection by one element and resize the internal storage if
   * the upper threshold has been reached.
   */
  protected final void grow() {
    this.size++;

    // Resize the internal storage if we've reached the upper threshold.
    if (this.size >= (int) (this.capacity * this.upperLoadFactor)) {
      int capacity = (int) (this.capacity * this.upperResizeFactor);

      this.resize(capacity);
      this.capacity = capacity;
    }
  }

  /**
   * Shrink the collection by one element and resize the internal storage if
   * the lower threshold has been reached.
   */
  protected final void shrink() {
    if (this.size <= 0) {
      return;
    }

    this.size--;

    // Resize the internal storage if we've reached the lower threshold.
    if (this.size <= (int) (this.capacity * this.lowerLoadFactor)) {
      int capacity = (int) (this.capacity * this.lowerResizeFactor);

      this.resize(capacity);
      this.capacity = capacity;
    }
  }

  /**
   * Reset the size of the collection to 0 and the capacity to the initial
   * capacity set when initializing the collection.
   */
  protected final void reset() {
    this.size = 0;
    this.capacity = this.initialCapacity;
  }

  /**
   * Resize the internal storage of the collection to the specified capacity.
   *
   * @param capacity The new capacity of the internal storage of the collection.
   */
  protected abstract void resize(final int capacity);
}<|MERGE_RESOLUTION|>--- conflicted
+++ resolved
@@ -7,9 +7,6 @@
 import java.io.Serializable;
 
 /**
-<<<<<<< HEAD
- * Dynamic array class.
-=======
  * <h2>Abstract class for keeping array size and resize properties</h2>
  * <p>
  * DynamicArray is abstract class for keeping track of array capacity and
@@ -38,7 +35,6 @@
  * implementation.
  *
  * @version 1.0.0
->>>>>>> 5cb4c027
  */
 public abstract class DynamicArray implements Serializable {
   /**
