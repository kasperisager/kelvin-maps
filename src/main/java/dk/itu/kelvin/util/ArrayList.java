--- conflicted
+++ resolved
@@ -9,18 +9,7 @@
 import java.util.NoSuchElementException;
 
 /**
-<<<<<<< HEAD
  * Performance optimized minimal array list implementation.
-=======
- * Performance optimized minimal ArrayList implementation
- * <p>
- * Resizeable array implementation of {@link List} interface. Implements all
- * optional List operations, and permits all elements not including
- * {@code null} or {@code collections} that are equal to {@code null}.
- * In addition to implementing the {@link List} interface this class provides
- * protected methods for manipulate the size of the array that is used
- * internally to store the list.
->>>>>>> 38590a58
  *
  * <p>
  * Resizeable array implementation of {@link List} interface. Implements all
@@ -31,33 +20,19 @@
  * is used internally to store the list.
  *
  * <p>
-<<<<<<< HEAD
- * The {@link #get(int)} and {@link #iterator()} operations runs in constant
- * time. The {@link #add(Object)} operation runs in amortized constant time.
- * The {@link #resize(int)}, {@link #shiftLeft(int)} and
- * {@link #indexOf(Object)} contains operations runs in ~linear time.
- * The {@link #remove(int)} and {@link #remove(Object)} operations runs in
- * amortized ~linear time. The {@link #addAll(Collection)} operation runs in
- * linear time based on the size of the collection to be added.
+ * The {@link #get(int)}, {@link #set(int, Object)} and {@link #iterator()}
+ * operations runs in constant time. The {@link #add(Object)} operation runs in
+ * amortized constant time. The {@link #resize(int)}, {@link #shiftLeft(int)},
+ * {@link #shiftRight(int)} and {@link #indexOf(Object)}, {@link #clear()},
+ * {@link #toArray()}, {@link #trimToSize()} contains operations runs in
+ * ~linear time. The {@link #remove(int)}, {@link #remove(Object)} and
+ * {@link #add(int, Object)} operations runs in amortized ~linear time. The
+ * {@link #addAll(Collection)} operation runs in linear time based
+ * on the size of the collection to be added.
  *
  * <p>
  * <b>Notice:</b> The {@link ArrayList} has an initial capacity of 2 unless an
  * entire {@link Collection} or a specific capacity is specified.
-=======
- * The {@link #get(int)}, {@link #set(int, E)} and {@link #iterator()}
- * operations runs in constant time. The {@link #add(E)} operation runs in
- * amortized constant time. The {@link #resize(int)}, {@link #shiftLeft(int)},
- * {@link #shiftRight(int)} and {@link #indexOf(Object)}, {@link #clear()},
- * {@link #toArray()}, {@link #trimToSize()} contains operations runs in
- * ~linear time. The {@link #remove(int)}, {@link #remove(Object)} and
- * {@link #add(int, E)} operations runs in amortized ~linear time. The
- * {@link #addAll(Collection<? extends E>)} operation runs in linear time based
- * on the size of the collection to be added.
- *
- * <p>
- * The ArrayList has an initial capacity of 2 unless an entire collection or
- * specific capacity is specified.
->>>>>>> 38590a58
  *
  * @param <E> The type of elements stored within the list.
  */
