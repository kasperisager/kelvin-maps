--- conflicted
+++ resolved
@@ -48,11 +48,8 @@
 
     primaryStage.setTitle("Kelvin Maps");
     primaryStage.setScene(scene);
-<<<<<<< HEAD
-=======
     primaryStage.setMinHeight(500);
     primaryStage.setMinWidth(300);
->>>>>>> 9df30cb9
     primaryStage.show();
   }
 
