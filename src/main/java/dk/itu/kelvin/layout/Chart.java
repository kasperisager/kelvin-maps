/**
 * Copyright (C) 2015 The Authors.
 */
package dk.itu.kelvin.layout;

// General utilities
import java.util.Collections;
import java.util.Iterator;
import java.util.List;
import java.util.Map;
import java.util.Set;

// JavaFX scene utilities
import javafx.scene.Group;
import javafx.scene.Scene;

// JavaFX shape utilities
import javafx.scene.control.Label;
import javafx.scene.shape.Rectangle;

// JavaFX geometry utilities
import javafx.geometry.Bounds;
import javafx.geometry.Point2D;

// Koloboke collections
import net.openhft.koloboke.collect.set.hash.HashObjSets;
import net.openhft.koloboke.collect.map.hash.HashObjObjMaps;

// Utilities
<<<<<<< HEAD
import dk.itu.kelvin.util.HashSet;
import dk.itu.kelvin.util.HashTable;
=======
import dk.itu.kelvin.util.RectangleTree;
import dk.itu.kelvin.util.SpatialIndex;
>>>>>>> d7aaa1b8

// Models
import dk.itu.kelvin.model.Address;
import dk.itu.kelvin.model.BoundingBox;
import dk.itu.kelvin.model.Element;
import dk.itu.kelvin.model.Node;

// Stores
import dk.itu.kelvin.store.ElementStore;

/**
 * Chart class for handling which elements to display and where.
 *
 * <p>
 * This class functions as the canvas for all map specific elements, while the
 * extension to {@link Group} allows for addition and removal of elements.
 *
 * <p>
 * Aside from being able to add regular {@code JavaFX} elements, additional
 * methods have been added to allow for adding our own data model, respectively
 * {@link #add(Element)}, {@link #add(Node)}, {@link #add(BoundingBox)},
 * {@link #add(Land)} and implementation for adding a collection of elements
 * {@link #add(Collection)}.
 *
 * <p>
 * General map interactions are handled with methods, respectively
 * {@link #zoom(double)}, {@link #pan(double, double)}, {@link #rotate(double)},
 * additional implementations for zoom, pan and rotate are usually not called
 * directly, but kept {@code public} as it gives more options.
 * This class also has implementations for specialised interactions with the
 * {@link Chart}, respectively {@link #center(double, double, double)},
 * {@link #center(Node, double)} and {@link #setPointer(Node)}.
 *
 * {@link Chart} constructor takes no parameters, adding initial elements to
 * chart.
 */
public final class Chart extends Group {
  /**
   * Maximum zoom factor.
   */
  private static final double MAX_ZOOM_FACTOR = 4;

  /**
   * Minimum zoom factor.
   */
  private static final double MIN_ZOOM_FACTOR = 0.5;

  /**
   * The size of each tile in the chart.
   */
  private static final int TILE_SIZE = 256;

  /**
   * Stores all elements.
   */
  private ElementStore elementStore;

  /**
   * Keep track of the tiles currently showing.
   */
  private Map<Anchor, Group> showing = HashObjObjMaps.newMutableMap();

  /**
   * Current smallest x-coordinate of the chart viewport.
   */
  private int minX;

  /**
   * Current smallest y-coordinate of the chart viewport.
   */
  private int minY;

  /**
   * Current largest x-coordinate of the chart viewport.
   */
  private int maxX;

  /**
   * Current largest y-coordinate of the chart viewport.
   */
  private int maxY;

  /**
   * Layer of land elements.
   */
  private Group landLayer = new Group();

  /**
   * Layer of meta elements.
   */
  private Group metaLayer = new Group();

  /**
   * Map of points currently being shown.
   */
  private HashTable<Node, Label> points = new HashTable<>();

  /**
   * Initialize the chart.
   */
  public Chart() {
    this.getChildren().addAll(this.landLayer, this.metaLayer);
  }

  /**
   * Setter for the element store field.
   * @param elementStore the element store object.
   */
  public void elementStore(final ElementStore elementStore) {
    this.elementStore = elementStore;
  }

  /**
   * Add bounds to the chart.
   *
   * @param bounds The bounds to add to the chart.
   */
  public void bounds(final BoundingBox bounds) {
    if (bounds == null) {
      return;
    }

    this.pan(-bounds.minX(), -bounds.minY());

    this.setClip(bounds.render());
  }

  /**
   * Pan the chart.
   *
   * @param x The amount to pan on the x-axis.
   * @param y The amount to pan on the y-axis.
   */
  public void pan(final double x, final double y) {
    this.setTranslateX(this.getTranslateX() + x);
    this.setTranslateY(this.getTranslateY() + y);

    this.layoutTiles();
  }

  /**
   * Center the chart on the specified scene coordinate.
   *
   * @param x The x-coordinate to center on.
   * @param y The y-coordinate to center on.
   */
  public void center(final double x, final double y) {
    this.pan(
      -(x - this.getScene().getWidth() / 2),
      -(y - this.getScene().getHeight() / 2)
    );
  }

  /**
   * Center the chart on the specified scene coordinate.
   *
   * @param x     The x-coordinate to center on.
   * @param y     The y-coordinate to center on.
   * @param scale The scale to set after centering.
   */
  public void center(final double x, final double y, final double scale) {
    this.setScaleX(scale);
    this.setScaleY(scale);
    this.center(x, y);
  }

  /**
   * Center the chart on the specified node.
   *
   * @param node The node to center on.
   */
  public void center(final Node node) {
    this.center(
      this.localToScene(node.x(), node.y()).getX(),
      this.localToScene(node.x(), node.y()).getY()
    );
  }

  /**
   * Center the chart on the specified node.
   *
   * @param node  The node to center on.
   * @param scale The scale to set after centering.
   */
  public void center(final Node node, final double scale) {
    this.setScaleX(scale);
    this.setScaleY(scale);
    this.center(node);
  }

  /**
   * Center the chart on the specified address.
   *
   * @param address The address to center on.
   */
  public void center(final Address address) {
    this.center(
      this.localToScene(address.x(), address.y()).getX(),
      this.localToScene(address.x(), address.y()).getY()
    );
  }

  /**
   * Center the chart on the specified address.
   *
   * @param address The address to center on.
   * @param scale   The scale to set after centering.
   */
  public void center(final Address address, final double scale) {
    this.setScaleX(scale);
    this.setScaleY(scale);
    this.center(address);
  }

   /**
   * Zoom the chart.
   *
   * @param factor  The factor with which to zoom.
   * @param x       The x-coordinate of the pivot point.
   * @param y       The y-coordinate of the pivot point.
   */
  public void zoom(final double factor, final double x, final double y) {
    double oldScale = this.getScaleX();
    double newScale = oldScale * factor;

    if (factor > 1 && newScale >= MAX_ZOOM_FACTOR) {
      return;
    }

    if (factor < 1 && newScale <= MIN_ZOOM_FACTOR) {
      return;
    }

    this.setScaleX(newScale);
    this.setScaleY(newScale);

    // Calculate the difference between the new and the old scale.
    double f = (newScale / oldScale) - 1;

    // Get the layout bounds of the chart in local coordinates.
    Bounds bounds = this.localToScene(this.getLayoutBounds());

    double dx = x - (bounds.getMinX() + bounds.getWidth() / 2);
    double dy = y - (bounds.getMinY() + bounds.getHeight() / 2);

    this.setTranslateX(this.getTranslateX() - f * dx);
    this.setTranslateY(this.getTranslateY() - f * dy);

    this.layoutTiles();
  }

  /**
   * Zoom the chart, using the center of the scene as the pivot point.
   *
   * @param factor The factor with which to zoom.
   */
  public void zoom(final double factor) {
    this.zoom(
      factor,
      this.getScene().getWidth() / 2,
      this.getScene().getHeight() / 2
    );
  }

  /**
   * Rotate the chart.
   *
   * @param angle The angle of the rotation.
   * @param x     The x-coordinate of the pivot point.
   * @param y     The y-coordinate of the pivot point.
   */
  public void rotate(final double angle, final double x, final double y) {
    double oldAngle = this.getRotate();
    double newAngle = oldAngle + angle;

    this.setRotate(newAngle);

    // Get the layout bounds of the chart in local coordinates.
    Bounds bounds = this.localToScene(this.getLayoutBounds());

    double dx = x - (bounds.getMinX() + bounds.getWidth() / 2);
    double dy = y - (bounds.getMinY() + bounds.getHeight() / 2);
    double dt = Math.toRadians(newAngle - oldAngle);

    this.setTranslateX(
      this.getTranslateX()
    + (dx - dx * Math.cos(dt) + dy * Math.sin(dt))
    );

    this.setTranslateY(
      this.getTranslateY()
    + (dy - dx * Math.sin(dt) - dy * Math.cos(dt))
    );

    this.layoutTiles();
  }

  /**
   * Rotate the chart, using the center of the scene as the pivot point.
   *
   * @param angle The angle of the rotation.
   */
  public void rotate(final double angle) {
    this.rotate(
      angle,
      this.getScene().getWidth() / 2,
      this.getScene().getHeight() / 2
    );
  }

  /**
   * Layout the tiles of the chart.
   */
  private void layoutTiles() {
    Scene scene = this.getScene();

    if (scene == null) {
      return;
    }

    Point2D min = this.sceneToLocal(0, 0);
    Point2D max = this.sceneToLocal(scene.getWidth(), scene.getHeight());

    int minX = (int) (256 * Math.floor(min.getX() / 256));
    int minY = (int) (256 * Math.floor(min.getY() / 256));
    int maxX = (int) (256 * Math.floor(max.getX() / 256));
    int maxY = (int) (256 * Math.floor(max.getY() / 256));

    if (
      minX == this.minX
      && minY == this.minY
      && maxX == this.maxX
      && maxY == this.maxY
    ) {
      return;
    }

    this.minX = minX;
    this.minY = minY;
    this.maxX = maxX;
    this.maxY = maxY;

    Set<Anchor> anchors = HashObjSets.newMutableSet();

    for (int x = minX; x <= maxX; x += 256) {
      for (int y = minY; y <= maxY; y += 256) {
        anchors.add(new Anchor(x, y));
      }
    }

    Iterator<Anchor> it = this.showing.keySet().iterator();

    while (it.hasNext()) {
      Anchor anchor = it.next();

      if (anchors.contains(anchor)) {
        continue;
      }

      this.hide(anchor);
      it.remove();
    }

    for (Anchor anchor: anchors) {
      if (this.showing.containsKey(anchor)) {
        continue;
      }

      this.show(anchor);
    }
  }

  /**
   * Sets visibility for labels attached to a unique type of POI.
   *
   * @param tag unique type of POI.
   */
  public void showSelectedPoi(final String tag) {
    System.out.println("BORK SHOW" + tag);
    List<Element> elements = this.elementStore.find()
      .types("poi")
      .tag(tag)
      .bounds(this.minX, this.minY, this.maxX + 256, this.maxY + 256)
      .get();

      for (Element element: elements) {
        Node node = (Node) element;
        Label label = node.render();
        this.points.put(node, label);
        System.out.println("SHOW " + label);
        this.metaLayer.getChildren().add(label);
      }
  }

  /**
   * Remove visibility for labels attached to a unique type of POI.
   *
   * @param tag unique key in POI.
   */
  public void hidePointsOfInterests(final String tag) {
    System.out.println("BORK HIDE" + tag);

    List<Element> elements = this.elementStore.find()
      .types("poi")
      .tag(tag)
      .bounds(this.minX, this.minY, this.maxX + 256, this.maxY + 256)
      .get();

    for (Element element : elements) {
      Node node = (Node) element;
      Label label = this.points.remove(node);
      System.out.println("HIDE " + label);
      this.metaLayer.getChildren().remove(label);
    }
  }

  /**
   * Show the specified anchor.
   *
   * @param anchor The anchor to show.
   */
  private void show(final Anchor anchor) {
    if (anchor == null) {
      return;
    }

    int x = anchor.x;
    int y = anchor.y;

    List<Element> elements = this.elementStore.find()
      .types("land", "way", "relation", "transportWay")
      .bounds(x, y, x + 256, y + 256)
      .get();

    if (elements.isEmpty()) {
      return;
    }

    Collections.sort(elements, Element.COMPARATOR);

    Group group = new Group();
    group.setClip(new Rectangle(x, y, 256, 256));
    group.setCache(true);

    for (Element element: elements) {
      group.getChildren().add(element.render());
    }

    this.landLayer.getChildren().add(group);

    this.showing.put(anchor, group);
  }

  /**
   * Hide the specified anchor.
   *
   * @param anchor The anchor to hide.
   */
  private void hide(final Anchor anchor) {
    if (anchor == null) {
      return;
    }

    Group group = this.showing.get(anchor);

    this.landLayer.getChildren().remove(group);
  }

  /**
   * The {@link Anchor} class describes an anchor point for a group of elements
   * within the chart.
   */
  private static class Anchor {
    /**
     * The x-coordinate of the anchor.
     */
    private int x;

    /**
     * The y-coordinate of the anchor.
     */
    private int y;

    /**
     * Initialize a new anchor.
     *
     * @param x The x-coordinate of the anchor.
     * @param y The y-coordinate of the anchor.
     */
    public Anchor(final int x, final int y) {
      this.x = x;
      this.y = y;
    }

    /**
     * Check if the anchor equals the specified object.
     *
     * @param object  The object to compare the anchor to.
     * @return        A boolean indicating whether or not the anchor is equal to
     *                The specified object.
     */
    public boolean equals(final Object object) {
      if (object == null || !(object instanceof Anchor)) {
        return false;
      }

      if (object == this) {
        return true;
      }

      Anchor anchor = (Anchor) object;

      return anchor.x == this.x && anchor.y == this.y;
    }

    /**
     * Compute the hash code of the anchor.
     *
     * @return The hash code of the anchor.
     */
    public int hashCode() {
      long bits = 7L;
      bits = 31L * bits + this.x;
      bits = 31L * bits + this.y;

      return (int) (bits ^ (bits >> 32));
    }
  }
}<|MERGE_RESOLUTION|>--- conflicted
+++ resolved
@@ -27,13 +27,8 @@
 import net.openhft.koloboke.collect.map.hash.HashObjObjMaps;
 
 // Utilities
-<<<<<<< HEAD
 import dk.itu.kelvin.util.HashSet;
 import dk.itu.kelvin.util.HashTable;
-=======
-import dk.itu.kelvin.util.RectangleTree;
-import dk.itu.kelvin.util.SpatialIndex;
->>>>>>> d7aaa1b8
 
 // Models
 import dk.itu.kelvin.model.Address;
@@ -248,7 +243,7 @@
     this.center(address);
   }
 
-   /**
+  /**
    * Zoom the chart.
    *
    * @param factor  The factor with which to zoom.
