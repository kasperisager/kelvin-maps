/**
 * Copyright (C) 2015 The Authors.
 */
package dk.itu.kelvin.controller;

// JavaFX application utilities
import javafx.application.Platform;

// JavaFX layout
import javafx.scene.layout.VBox;

// JavaFX shapes
import javafx.scene.shape.Path;

// JavaFX input
import javafx.scene.input.KeyEvent;
import javafx.scene.input.MouseEvent;
import javafx.scene.input.RotateEvent;
import javafx.scene.input.ScrollEvent;
import javafx.scene.input.ZoomEvent;

// JavaFX transformations
import javafx.scene.transform.Affine;

// JavaFX controls
import javafx.scene.control.Button;
import javafx.scene.control.ToggleButton;
import javafx.scene.control.TextField;

// Controls FX
import org.controlsfx.control.PopOver;

// FXML utilities
import javafx.fxml.FXML;

// Parser
import dk.itu.kelvin.parser.ChartParser;

// Threading
import dk.itu.kelvin.thread.TaskQueue;

// Layout
import dk.itu.kelvin.layout.Canvas;

// Models
import dk.itu.kelvin.model.Address;
import dk.itu.kelvin.model.Chart;
import dk.itu.kelvin.model.Node;

// Stores
import dk.itu.kelvin.store.AddressStore;

/**
 * Chart controller class.
 *
 * @version 1.0.0
 */
public final class ChartController {
  /**
   * The input file to show in the map viewer.
   */
  private static final String MAP_INPUT = "small.osm";

  /**
   * Default zoom step factor.
   */
  private static final double ZOOM_STEP = 0.025;

  /**
   * Default zoom in factor.
   */
  private static final double ZOOM_IN = 1 + ZOOM_STEP;

  /**
   * Default zoom out factor.
   */
  private static final double ZOOM_OUT = 1 / ZOOM_IN;

  /**
   * Mouse X coordinate for dragging.
   */
  private double initialMouseDragX;

  /**
   * Mouse Y coordinate for dragging.
   */
  private double initialMouseDragY;

  /**
   * Mouse X coordinate for scrolling and zooming.
   */
  private double initialMouseScrollX;

  /**
   * Mouse Y coordinate for scrolling and zooming.
   */
  private double initialMouseScrollY;

  /**
   * Affine transformation for chart compass.
   */
  private Affine compassTransform = new Affine();

  /**
   * The Chart model instance.
   */
  private Chart chart = new Chart();

  /**
   * The addresses map from the parser.
   */
  private AddressStore addresses;

  /**
   * PopOver for the config menu.
   */
  private PopOver popOver;

  /**
   * The Canvas element to add all the Chart elements to.
   */
  @FXML
  private Canvas canvas;

  /**
   * The compass arrow.
   */
  @FXML
  private Path compassArrow;

  /**
   * The address typed in.
   */
  @FXML
  private TextField addressFrom;

  /**
   * The address to navigate to from addressFrom.
   */
  @FXML
  private TextField addressTo;

  /**
   * The config button.
   */
  @FXML
  private ToggleButton toggleButton;

  /**
   * The checkbox VBox element.
   */
  @FXML
  private VBox checkboxVBox;

  /**
   * Initialize the controller.
   *
   * @throws Exception In case of an error. Duh.
   */
  public void initialize() throws Exception {
    this.checkboxVBox.setVisible(false);

    this.compassArrow.getTransforms().add(this.compassTransform);

    TaskQueue.run(() -> {
      ChartParser parser = new ChartParser(this.chart);

<<<<<<< HEAD
    Task task = new Task<Void>() {
      @Override
      public Void call() {
        ChartParser parser = new ChartParser(chart);

        try {
          parser.read(MAP_INPUT);
        }
        catch (Exception ex) {
          throw new RuntimeException(ex);
        }

        Collections.sort(chart.elements(), Element.COMPARATOR);
=======
      try {
        parser.read(MAP_INPUT);
      }
      catch (Exception ex) {
        throw new RuntimeException(ex);
      }
>>>>>>> 54b6eb02

      // Collections.sort(this.chart.elements(), Element.COMPARATOR);

      //Get map of all addresses from parser.
      this.addresses = parser.addresses();

      // Schedule rendering of the chart nodes.
      Platform.runLater(() -> {
        this.canvas.add(this.chart.elements());

        this.canvas.pan(
          -this.chart.bounds().getMinX(),
          -this.chart.bounds().getMinY()
        );
      });
    });

    this.createPopOver();

    Platform.runLater(() -> this.addressFrom.requestFocus());
  }

  /**
   * Creates a PopOver object with buttons, eventhandlers and listeners.
   */
  private void createPopOver() {
    VBox vbox = new VBox(2);

    Button blind = new Button("High Contrast");
    Button poi = new Button("Points of Interest");

    blind.setPrefWidth(140);
    poi.setPrefWidth(140);
    vbox.getChildren().addAll(blind, poi);

    blind.setOnAction((event) -> {
      ApplicationController.highContrast();
    });

    poi.setOnAction((event) -> {
      if (!this.checkboxVBox.isVisible()) {
        this.checkboxVBox.setVisible(true);
      }
      else {
        this.checkboxVBox.setVisible(false);
      }
      this.popOver.hide();
    });

    this.popOver = new PopOver();
    this.popOver.setContentNode(vbox);
    this.popOver.setCornerRadius(2);
    this.popOver.setArrowSize(6);
    this.popOver.setArrowLocation(PopOver.ArrowLocation.TOP_LEFT);
    this.popOver.setAutoHide(true);

    this.toggleButton.selectedProperty().addListener((ob, ov, nv) -> {
      if (nv) {
        this.popOver.show(this.toggleButton);
      }
      else {
        this.popOver.hide();
      }
    });

    this.popOver.showingProperty().addListener((ob, ov, nv) -> {
      if (!nv && this.toggleButton.isSelected()) {
        this.toggleButton.setSelected(false);
      }
    });
  }

  /**
   * The the initial mouse coordinates for scrolling.
   *
   * @param e Mouse event for capturing mouse location.
   */
  private void setInitialMouseScroll(final MouseEvent e) {
    this.initialMouseScrollX = e.getSceneX();
    this.initialMouseScrollY = e.getSceneY();
  }

  /**
   * The the initial mouse coordinates for dragging.
   *
   * @param e Mouse event for capturing mouse location.
   */
  private void setInitialMouseDrag(final MouseEvent e) {
    this.initialMouseDragX = e.getSceneX();
    this.initialMouseDragY = e.getSceneY();
  }

  /**
   * On mouse entered event.
   *
   * @param e The mouse event.
   */
  @FXML
  private void onMouseEntered(final MouseEvent e) {
    this.setInitialMouseScroll(e);
  }

  /**
   * On mouse pressed event.
   *
   * @param e The mouse event.
   */
  @FXML
  private void onMousePressed(final MouseEvent e) {
    this.setInitialMouseDrag(e);
    this.setInitialMouseScroll(e);

    this.canvas.requestFocus();
  }

  /**
   * On mouse release event.
   *
   * @param e The mouse event.
   */
  @FXML
  private void onMouseReleased(final MouseEvent e) {
    this.setInitialMouseScroll(e);
  }

  /**
   * On mouse moved event.
   *
   * @param e The mouse event.
   */
  @FXML
  private void onMouseMoved(final MouseEvent e) {
    this.setInitialMouseScroll(e);
  }

  /**
   * On mouse clicked event.
   *
   * @param e The mouse event.
   */
  @FXML
  private void onMouseClicked(final MouseEvent e) {
    this.setInitialMouseScroll(e);

    if (e.getClickCount() == 2) {
      this.canvas.zoom(Math.pow(ZOOM_IN, 15), e.getSceneX(), e.getSceneY());
    }
  }

  /**
   * On mouse dragged event.
   *
   * @param e The mouse event.
   */
  @FXML
  private void onMouseDragged(final MouseEvent e) {
    double x = e.getSceneX();
    double y = e.getSceneY();

    this.canvas.pan(x - this.initialMouseDragX, y - this.initialMouseDragY);

    this.setInitialMouseScroll(e);
    this.setInitialMouseDrag(e);
  }

  /**
   * On scroll event.
   *
   * @param e The scroll event.
   */
  @FXML
  private void onScroll(final ScrollEvent e) {
    double factor = (e.getDeltaY() < 0) ? ZOOM_IN : ZOOM_OUT;

    this.canvas.zoom(
      factor,
      this.initialMouseScrollX,
      this.initialMouseScrollY
    );
  }

  /**
   * On zoom event.
   *
   * @param e The zoom event.
   */
  @FXML
  private void onZoom(final ZoomEvent e) {
    this.canvas.zoom(
      e.getZoomFactor(),
      this.initialMouseScrollX,
      this.initialMouseScrollY
    );
  }

  /**
   * On rotate event.
   *
   * @param e The rotate event.
   */
  @FXML
  private void onRotate(final RotateEvent e) {
    this.canvas.rotate(
      e.getAngle(),
      this.initialMouseScrollX,
      this.initialMouseScrollY
    );
    this.compassTransform.prependRotation(e.getAngle(), 4, 40);
  }

  /**
   * On key pressed event.
   *
   * @param e The key event.
   */
  @FXML
  private void onKeyPressed(final KeyEvent e) {
    switch (e.getCode()) {
      case UP:
      case K:
      case W:
        this.canvas.pan(0, 15);
        e.consume();
        break;
      case DOWN:
      case J:
      case S:
        this.canvas.pan(0, -15);
        e.consume();
        break;
      case RIGHT:
      case L:
      case D:
        this.canvas.pan(-15, 0);
        e.consume();
        break;
      case LEFT:
      case H:
      case A:
        this.canvas.pan(15, 0);
        e.consume();
        break;
      case PLUS:
      case EQUALS:
        this.canvas.zoom(Math.pow(ZOOM_IN, 8));
        e.consume();
        break;
      case MINUS:
      case UNDERSCORE:
        this.canvas.zoom(Math.pow(ZOOM_OUT, 8));
        e.consume();
        break;
      case Q:
        this.canvas.rotate(-10);
        this.compassTransform.prependRotation(-10, 4, 40);
        e.consume();
        break;
      case E:
        this.canvas.rotate(10);
        this.compassTransform.prependRotation(10, 4, 40);
        e.consume();
        break;
      default:
        return;
    }
  }

  /**
   * Zoom in.
   */
  @FXML
  private void zoomIn() {
    this.canvas.zoom(Math.pow(ZOOM_IN, 8));
  }

  /**
   * Zoom out.
   */
  @FXML
  private void zoomOut() {
    this.canvas.zoom(Math.pow(ZOOM_OUT, 8));
  }

  /**
   * Is activated through input from the user looking for the address.
   * Found in textfield addressFrom.
   */
  @FXML
  private void findAddress() {
    Address startAddress = Address.parse(this.addressFrom.getText());
    Node position = this.addresses.find(startAddress);
    // centerView(position.x(), position.y());

    System.out.println("X: " + position.x() + " " + "Y: " + position.y());
  }

  /**
   * Takes the input from addressFrom and addressTo.
   */
  @FXML
  private void findRoute() {
    Address startAddress = Address.parse(this.addressFrom.getText());
    Address endAddress = Address.parse(this.addressTo.getText());
    Node startPosition = this.addresses.find(startAddress);
    Node endPosition = this.addresses.find(endAddress);

    System.out.println("X: " + startPosition.x() + " " + "Y: "
      + startPosition.y());
    System.out.println("X: " + endPosition.x() + " " + "Y: "
      + endPosition.y());
  }

  /**
   * Will reset the compass, so it points north.
   */
  @FXML
  private void compassReset() {
    //to be continued
  }

  /**
   * Swap the text of the from and to address inputs.
   */
  @FXML
  private void swapTextFields() {
    String from = this.addressFrom.getText();
    String to = this.addressTo.getText();
    this.addressFrom.setText(to);
    this.addressTo.setText(from);
  }

  /**
   * Shows the route between a and b by car.
   */
  @FXML
  private void routeByCar() {
    System.out.println("Route by car");
  }

  /**
   * Shows the rout between a and b by foot or bicycle.
   */
  @FXML
  private void routeByFoot() {
    System.out.println("Route by foot");
  }
}<|MERGE_RESOLUTION|>--- conflicted
+++ resolved
@@ -165,28 +165,12 @@
     TaskQueue.run(() -> {
       ChartParser parser = new ChartParser(this.chart);
 
-<<<<<<< HEAD
-    Task task = new Task<Void>() {
-      @Override
-      public Void call() {
-        ChartParser parser = new ChartParser(chart);
-
-        try {
-          parser.read(MAP_INPUT);
-        }
-        catch (Exception ex) {
-          throw new RuntimeException(ex);
-        }
-
-        Collections.sort(chart.elements(), Element.COMPARATOR);
-=======
       try {
         parser.read(MAP_INPUT);
       }
       catch (Exception ex) {
         throw new RuntimeException(ex);
       }
->>>>>>> 54b6eb02
 
       // Collections.sort(this.chart.elements(), Element.COMPARATOR);
 
