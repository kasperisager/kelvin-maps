/**
 * Copyright (C) 2015 The Authors.
 */
package dk.itu.kelvin.controller;

// JavaFX scene utilities
import javafx.scene.CacheHint;
import javafx.scene.Node;

// JavaFX layout
import javafx.scene.layout.VBox;

// JavaFX shapes
import javafx.scene.shape.Path;

// JavaFX input
import javafx.scene.input.KeyEvent;
import javafx.scene.input.MouseEvent;
import javafx.scene.input.RotateEvent;
import javafx.scene.input.ScrollEvent;
import javafx.scene.input.ZoomEvent;

// JavaFX transformations
import javafx.scene.transform.Affine;

// JavaFX controls
import javafx.scene.control.Button;
import javafx.scene.control.Label;
import javafx.scene.control.TextField;

// Java FX event
import javafx.event.EventHandler;
import javafx.event.ActionEvent;

// Controls FX
import org.controlsfx.control.PopOver;

// FXML utilities
import javafx.fxml.FXML;

import dk.itu.kelvin.ChartParser;

// Components
import dk.itu.kelvin.component.Canvas;

// Models
import dk.itu.kelvin.model.Address;
import dk.itu.kelvin.model.Chart;

/**
 * Chart controller class.
 *
 * @version 1.0.0
 */
public final class ChartController {
  /**
   * The input file to show in the map viewer.
   */
  private static final String MAP_INPUT = "small.osm";

  /**
   * Default zoom step factor.
   */
  private static final double ZOOM_STEP = 0.025;

  /**
   * Default zoom in factor.
   */
  private static final double ZOOM_IN = 1 + ZOOM_STEP;

  /**
   * Default zoom out factor.
   */
  private static final double ZOOM_OUT = 1 / ZOOM_IN;

  /**
   * Mouse X coordinate for dragging.
   */
  private double initialMouseDragX;

  /**
   * Mouse Y coordinate for dragging.
   */
  private double initialMouseDragY;

  /**
   * Mouse X coordinate for scrolling and zooming.
   */
  private double initialMouseScrollX;

  /**
   * Mouse Y coordinate for scrolling and zooming.
   */
  private double initialMouseScrollY;

  /**
   * Affine transformation for chart compass.
   */
  private Affine compassTransform = new Affine();

  /**
   * The Chart model instance.
   */
  private Chart chart = new Chart();

  /**
   * PopOver.
   */
  private PopOver popOver;

  /**
   * The Canvas element to add all the Chart elements to.
   */
  @FXML
  private Canvas canvas;

  /**
   * The compass arrow.
   */
  @FXML
  private Path compassArrow;

  /**
   * The address typed in.
   */
  @FXML
  private TextField addressFrom;

  /**
   * The address to navigate to from addressFrom.
   */
  @FXML
  private TextField addressTo;

  /**
   * Initialize the controller.
   *
   * @throws Exception In case of an error. Duh.
   */
  public void initialize() throws Exception {
    this.compassArrow.getTransforms().add(this.compassTransform);

    ChartParser parser = new ChartParser(this.chart);
    parser.read(MAP_INPUT);

    // Collections.sort(this.chart.elements());

    // this.canvas.getChildren().addAll(this.chart.nodes());

    this.canvas.pan(
      -this.chart.bounds().getMinX(),
      -this.chart.bounds().getMaxY()
    );
  }

  /**
   * Set the cache to speed-mode.
   */
  private void setCacheSpeed() {
    if (this.canvas.getCacheHint() == CacheHint.SCALE_AND_ROTATE) {
      return;
    }

    this.canvas.setCacheHint(CacheHint.SCALE_AND_ROTATE);
  }

  /**
   * Set the cache to quality-mode.
   */
  private void setCacheQuality() {
    if (this.canvas.getCacheHint() == CacheHint.QUALITY) {
      return;
    }

    this.canvas.setCacheHint(CacheHint.QUALITY);
  }

  /**
   * The the initial mouse coordinates for scrolling.
   *
   * @param e Mouse event for capturing mouse location.
   */
  private void setInitialMouseScroll(final MouseEvent e) {
    this.initialMouseScrollX = e.getSceneX();
    this.initialMouseScrollY = e.getSceneY();
  }

  /**
   * The the initial mouse coordinates for dragging.
   *
   * @param e Mouse event for capturing mouse location.
   */
  private void setInitialMouseDrag(final MouseEvent e) {
    this.initialMouseDragX = e.getSceneX();
    this.initialMouseDragY = e.getSceneY();
  }

  /**
   * On mouse entered event.
   *
   * @param e The mouse event.
   */
  @FXML
  private void onMouseEntered(final MouseEvent e) {
    this.setInitialMouseScroll(e);
  }

  /**
   * On mouse pressed event.
   *
   * @param e The mouse event.
   */
  @FXML
  private void onMousePressed(final MouseEvent e) {
    this.setInitialMouseDrag(e);
    this.setInitialMouseScroll(e);

    this.setCacheSpeed();

    this.canvas.requestFocus();
  }

  /**
   * On mouse release event.
   *
   * @param e The mouse event.
   */
  @FXML
  private void onMouseReleased(final MouseEvent e) {
    this.setInitialMouseScroll(e);

    this.setCacheQuality();
  }

  /**
   * On mouse moved event.
   *
   * @param e The mouse event.
   */
  @FXML
  private void onMouseMoved(final MouseEvent e) {
    this.setInitialMouseScroll(e);
  }

  /**
   * On mouse clicked event.
   *
   * @param e The mouse event.
   */
  @FXML
  private void onMouseClicked(final MouseEvent e) {
    this.setInitialMouseScroll(e);

    if (e.getClickCount() == 2) {
      this.canvas.zoom(Math.pow(ZOOM_IN, 15), e.getSceneX(), e.getSceneY());
    }
  }

  /**
   * On mouse dragged event.
   *
   * @param e The mouse event.
   */
  @FXML
  private void onMouseDragged(final MouseEvent e) {
    this.setCacheSpeed();

    double x = e.getSceneX();
    double y = e.getSceneY();

    this.canvas.pan(x - this.initialMouseDragX, y - this.initialMouseDragY);

    this.setInitialMouseScroll(e);
    this.setInitialMouseDrag(e);
  }

  /**
   * On scroll started event.
   */
  @FXML
  private void onScrollStarted() {
    this.setCacheSpeed();
  }

  /**
   * On scroll finished event.
   */
  @FXML
  private void onScrollFinished() {
    this.setCacheQuality();
  }

  /**
   * On scroll event.
   *
   * @param e The scroll event.
   */
  @FXML
  private void onScroll(final ScrollEvent e) {
    this.setCacheSpeed();

    double factor = (e.getDeltaY() < 0) ? ZOOM_IN : ZOOM_OUT;

    this.canvas.zoom(
      factor,
      this.initialMouseScrollX,
      this.initialMouseScrollY
    );
  }

  /**
   * On zoom started event.
   */
  @FXML
  private void onZoomStarted() {
    this.setCacheSpeed();
  }

  /**
   * On zoom finished event.
   */
  @FXML
  private void onZoomFinished() {
    this.setCacheQuality();
  }

  /**
   * On zoom event.
   *
   * @param e The zoom event.
   */
  @FXML
  private void onZoom(final ZoomEvent e) {
    this.setCacheSpeed();

    this.canvas.zoom(
      e.getZoomFactor(),
      this.initialMouseScrollX,
      this.initialMouseScrollY
    );
  }

  /**
   * On rotation started event.
   */
  @FXML
  private void onRotationStarted() {
    this.setCacheSpeed();
  }

  /**
   * On rotation finished event.
   */
  @FXML
  private void onRotationFinished() {
    this.setCacheQuality();
  }

  /**
   * On rotate event.
   *
   * @param e The rotate event.
   */
  @FXML
  private void onRotate(final RotateEvent e) {
    this.canvas.rotate(
      e.getAngle(),
      this.initialMouseScrollX,
      this.initialMouseScrollY
    );
    this.compassTransform.prependRotation(e.getAngle(), 4, 40);
  }

  /**
   * On key pressed event.
   *
   * @param e The key event.
   */
  @FXML
  private void onKeyPressed(final KeyEvent e) {
    switch (e.getCode()) {
      case UP:
      case K:
      case W:
        this.canvas.pan(0, 15);
        e.consume();
        break;
      case DOWN:
      case J:
      case S:
        this.canvas.pan(0, -15);
        e.consume();
        break;
      case RIGHT:
      case L:
      case D:
        this.canvas.pan(-15, 0);
        e.consume();
        break;
      case LEFT:
      case H:
      case A:
        this.canvas.pan(15, 0);
        e.consume();
        break;
      case PLUS:
      case EQUALS:
        this.canvas.zoom(Math.pow(ZOOM_IN, 8));
        e.consume();
        break;
      case MINUS:
      case UNDERSCORE:
        this.canvas.zoom(Math.pow(ZOOM_OUT, 8));
        e.consume();
        break;
      case Q:
        this.canvas.rotate(-10);
        this.compassTransform.prependRotation(-10, 4, 40);
        e.consume();
        break;
      case E:
        this.canvas.rotate(10);
        this.compassTransform.prependRotation(10, 4, 40);
        e.consume();
        break;
      default:
        return;
    }
  }

  /**
   * Zoom in.
   */
  @FXML
  private void zoomIn() {
    this.canvas.zoom(Math.pow(ZOOM_IN, 8));
  }

  /**
   * Zoom out.
   */
  @FXML
  private void zoomOut() {
    this.canvas.zoom(Math.pow(ZOOM_OUT, 8));
  }

  /**
   * Is activated through input from the user looking for the address.
   * Found in textfield addressFrom.
   */
  @FXML
  private void findAddress() {
    System.out.println(this.addressFrom.getText());
    Address startAddress = Address.parse(this.addressFrom.getText());
  }

  /**
   * Takes the input from addressFrom and addressTo.
   */
  @FXML
  private void findRoute() {
    System.out.println(this.addressTo.getText());
    Address startAddress = Address.parse(this.addressFrom.getText());
    Address endAddress = Address.parse(this.addressTo.getText());
  }

  /**
<<<<<<< HEAD
   *  Click event to show the popover.
   * @param e click event.
   */
  @FXML
  private void showConfig(final ActionEvent e) {
    VBox vbox = new VBox(2);
    vbox.getStyleClass().add("config-vbox");

    Button blind = new Button("High Contrast");
    Button poi = new Button("Points of Interest");

    blind.setOnAction(new EventHandler<ActionEvent>() {

      /**
       * Click event for high contrast button.
       * @param event Mouse event.
       */
      @Override
      public void handle(final ActionEvent event) {
        ApplicationController.highContrast();
      }
    });

    poi.setOnAction(new EventHandler<ActionEvent>() {

      /**
       *  Click event for points of interest button.
       * @param event Click event.
       */
      @Override
      public void handle(final ActionEvent event) {
        System.out.println("Show me points of interest!");
      }
    });

    blind.getStyleClass().add("config-button");
    poi.getStyleClass().add("config-button");
    blind.setPrefWidth(120);
    poi.setPrefWidth(120);
    vbox.getChildren().addAll(blind, poi);

    if (this.popOver == null) {
      this.popOver = new PopOver();
      this.popOver.setContentNode(vbox);
      this.popOver.setCornerRadius(2);
      this.popOver.setArrowSize(6);
      this.popOver.setArrowLocation(PopOver.ArrowLocation.TOP_LEFT);
    }
    this.popOver.show((Node) e.getSource());
=======
   * Will reset the compass, so it points north.
   */
  @FXML
  private void compassReset() {
    //to be continued
>>>>>>> b6fccdf5
  }

  /**
   * Swap the text of the from and to address inputs.
   */
  @FXML
  private void swapTextFields() {
    String from = this.addressFrom.getText();
    String to = this.addressTo.getText();
    this.addressFrom.setText(to);
    this.addressTo.setText(from);
  }

  /**
   * Shows the route between a and b by car.
   */
  @FXML
  private void routeByCar() {
    System.out.println("Route by car");
  }

  /**
   * Shows the rout between a and b by foot or bicycle.
   */
  @FXML
  private void routeByFoot() {
    System.out.println("Route by foot");
  }
}<|MERGE_RESOLUTION|>--- conflicted
+++ resolved
@@ -465,7 +465,6 @@
   }
 
   /**
-<<<<<<< HEAD
    *  Click event to show the popover.
    * @param e click event.
    */
@@ -515,13 +514,14 @@
       this.popOver.setArrowLocation(PopOver.ArrowLocation.TOP_LEFT);
     }
     this.popOver.show((Node) e.getSource());
-=======
+  }
+
+  /**
    * Will reset the compass, so it points north.
    */
   @FXML
   private void compassReset() {
     //to be continued
->>>>>>> b6fccdf5
   }
 
   /**
