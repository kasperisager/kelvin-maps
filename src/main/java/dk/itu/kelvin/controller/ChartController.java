--- conflicted
+++ resolved
@@ -196,12 +196,9 @@
     });
 
     this.createPopOver();
-<<<<<<< HEAD
     this.autoComplete();
-=======
 
     Platform.runLater(() -> this.addressFrom.requestFocus());
->>>>>>> 31e67eb4
   }
 
   /**
