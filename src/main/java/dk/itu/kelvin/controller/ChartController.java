--- conflicted
+++ resolved
@@ -3,7 +3,6 @@
  */
 package dk.itu.kelvin.controller;
 
-<<<<<<< HEAD
 // General utilities
 import java.util.List;
 import java.util.Map;
@@ -16,12 +15,6 @@
 // JavaFX utilities
 import javafx.util.Duration;
 
-
-=======
-// I/O utilities
-import java.io.File;
-
->>>>>>> d7aaa1b8
 // JavaFX application utilities
 import javafx.application.Platform;
 
@@ -68,13 +61,11 @@
  */
 public final class ChartController {
 
-<<<<<<< HEAD
-=======
   /**
    * The ChartController instance.
    */
   private static ChartController instance;
->>>>>>> d7aaa1b8
+
   /**
    * The input file to show in the map viewer.
    */
@@ -123,47 +114,7 @@
   /**
    * Text(icon) representing the found address.
    */
-<<<<<<< HEAD
-  private AddressStore addresses = new AddressStore();
-
-  /**
-   * PopOver for the config menu.
-   */
-  private PopOver popOver;
-
-  /**
-   * Auto-complete popover for textfields.
-   */
-  private PopOver autocPopOver;
-
-  /**
-   * The dynamic autocomplete results.
-   */
-  private HashTable<String, Address> suggestions =
-  new HashTable<>(AUTOCOMPLETE_MAX_ITEMS);
-
-  /**
-   * Vbox containing the suggestion buttons.
-   */
-  private VBox suggestionVBox;
-
-  /**
-   * Map of points currently being shown.
-   */
-  private HashTable<Node, Label> points = new HashTable<>();
-
-  /**
-   * Pointer for highlighting the autocomplete suggestions.
-   */
-  private int pointer = 0;
-
-  /**
-   * Label representing the found address.
-   */
-  private Text fromAddress;
-=======
   private Text locationPointer;
->>>>>>> d7aaa1b8
 
   /**
    * Element store storing all elements.
@@ -268,6 +219,19 @@
         ApplicationController.removeIcon();
       });
     });
+
+    this.createPOI();
+    this.createPopOver();
+
+    this.autocPopOver = new PopOver();
+    this.autocPopOver.setArrowLocation(PopOver.ArrowLocation.TOP_LEFT);
+    this.autocPopOver.setCornerRadius(2);
+    this.autocPopOver.setArrowSize(0);
+    this.autocPopOver.setAutoHide(true);
+    this.autocPopOver.setDetachable(false);
+
+    this.setAutoComplete(this.addressFrom);
+    this.setAutoComplete(this.addressTo);
   }
 
   /**
@@ -283,7 +247,14 @@
   }
 
   /**
-<<<<<<< HEAD
+   * Moves the compass VBox relative to BOTTOM_LEFT.
+   * @param x how much to move compass along x-axis [px].
+   */
+  public void moveCompass(final double x) {
+    this.compassVBox.setTranslateX(x);
+  }
+
+  /**
    * Setup checkboxes for Points Of Interest.
    */
   public void createPOI() {
@@ -336,53 +307,6 @@
         this.elementStore.add(n);
       }
     }
-
-  }
-
-  /**
-   * Sets visibility for labels attached to a unique key in POI.
-   *
-   * @param point unique key in POI.
-   */
-  public void showPointsOfInterests(final String point) {
-    System.out.println("BORK SHOW");
-    /*List<Node> nodes = this.pointsOfInterest.get(point);
-
-    for (Node node: nodes) {
-      Label label = node.render();
-      this.points.put(node, label);
-      this.chart.getChildren().add(label);
-    }*/
-
-    // KALD TIL ELEMTSTOR K-TREE med filter
-  }
-
-  /**
-   * Remove visibility for labels attached to a unique key in POI.
-   *
-   * @param point unique key in POI.
-   */
-  public void hidePointsOfInterests(final String point) {
-    System.out.println("BORK HIDE");
-    /*List<Node> nodes = this.pointsOfInterest.get(point);
-
-    for (Node node : nodes) {
-      Label label = this.points.remove(node);
-      this.chart.getChildren().remove(label);
-    }*/
-
-    // SLÅ KD-TRÆ FRA IGEN I ELEMTSTORE
-  }
-
-  /**
-   * Add the highlight styleclass to specific button.
-=======
-   * Moves the compass VBox relative to BOTTOM_LEFT.
-   * @param x how much to move compass along x-axis [px].
->>>>>>> d7aaa1b8
-   */
-  public void moveCompass(final double x) {
-    this.compassVBox.setTranslateX(x);
   }
 
   /**
@@ -401,13 +325,11 @@
     this.scaleIndicatorLabel.setText(text);
   }
 
-
   /**
    * Sets the length of the scaleIndicator.
    * @param length how wide the scale is [px].
    */
-<<<<<<< HEAD
-  /*private void createPOI() {
+  private void createPOI() {
 
     for (String s : this.tags) {
       CheckBox cb = new CheckBox(s);
@@ -418,12 +340,7 @@
       this.poiVBox.getChildren().add(cb);
     }
 
-  }*/
-=======
-  private void setScaleLenght(final double length) {
-    this.scaleIndicatorLabel.setPrefWidth(length);
-  }
->>>>>>> d7aaa1b8
+  }
 
   /**
    * Sets a pointer at the address found.
@@ -524,6 +441,7 @@
 
   /**
    * On mouse dragged event.
+   *
    * @param e The mouse event.
    */
   @FXML
@@ -539,6 +457,7 @@
 
   /**
    * On scroll event.
+   *
    * @param e The scroll event.
    */
   @FXML
@@ -554,6 +473,7 @@
 
   /**
    * On zoom event.
+   *
    * @param e The zoom event.
    */
   @FXML
@@ -567,6 +487,7 @@
 
   /**
    * On rotate event.
+   *
    * @param e The rotate event.
    */
   @FXML
@@ -581,6 +502,7 @@
 
   /**
    * On key pressed event.
+   *
    * @param e The key event.
    */
   @FXML
