--- conflicted
+++ resolved
@@ -54,11 +54,6 @@
   private static ChartController instance;
 
   /**
-   * The input file to show in the map viewer.
-   */
-  private static final String MAP_INPUT = "small.osm";
-
-  /**
    * Default zoom step factor.
    */
   private static final double ZOOM_STEP = 0.025;
@@ -149,56 +144,7 @@
   private void initialize() throws Exception {
     ChartController.instance = this;
 
-    this.mainStackPane.setDisable(true);
-
     this.initLocationPointer();
-<<<<<<< HEAD
-
-    File file = new File(Parser.class.getResource(MAP_INPUT).toURI());
-
-    Parser parser = Parser.probe(file);
-
-    parser.read(file, () -> {
-      // Get all addresses from parser.
-      for (Address address : parser.addresses()) {
-        AddressController.addAddress(address);
-      }
-
-      // Sets all POI from initialized nodes.
-      this.storePoi(parser);
-
-      // Schedule rendering of the chart nodes.
-      Platform.runLater(() -> {
-        for (Way l : parser.land()) {
-          this.elementStore.addLand(l);
-        }
-
-        for (Way w : parser.ways()) {
-          this.elementStore.add(w);
-        }
-
-        for (Relation r : parser.relations()) {
-          this.elementStore.add(r);
-        }
-
-        this.elementStore.add(parser.bounds());
-
-        this.chart.elementStore(this.elementStore);
-        this.chart.bounds(parser.bounds());
-
-        // Sets the chart active after load.
-        this.mainStackPane.setDisable(false);
-        ApplicationController.removeIcon();
-      });
-=======
-
-    Platform.runLater(() -> {
-      ApplicationController.addIcon();
-      MenuController.loadDefault();
-      ApplicationController.removeIcon();
->>>>>>> a2ca47ae
-    });
-
   }
 
   /**
@@ -528,23 +474,13 @@
    */
   public static void loadMap(final File file) {
     ApplicationController.addIcon();
-<<<<<<< HEAD
-
-    ChartController.instance.mainStackPane.setDisable(true);
-=======
->>>>>>> a2ca47ae
 
     Parser parser = Parser.probe(file);
 
     parser.read(file, () -> {
       // Get all addresses from parser.
-<<<<<<< HEAD
       for (Address address: parser.addresses()) {
         AddressController.addAddress(address);
-=======
-      for (Address address : parser.addresses()) {
-        AddressController.instance().addAddress(address);
->>>>>>> a2ca47ae
       }
       // Sets all POI from initialized nodes.
       ChartController.instance.storePoi(parser);
@@ -564,21 +500,11 @@
 
         ChartController.instance.elementStore.add(parser.bounds());
 
-<<<<<<< HEAD
         ChartController.instance.chart.elementStore(
-          ChartController.instance.elementStore
-        );
+          ChartController.elementStore);
         ChartController.instance.chart.bounds(parser.bounds());
 
         // Sets the chart active after load.
-        ChartController.instance.mainStackPane.setDisable(false);
-=======
-        ChartController.instance().chart.elementStore(
-          ChartController.elementStore);
-        ChartController.instance().chart.bounds(parser.bounds());
-
-        // Sets the chart active after load.
->>>>>>> a2ca47ae
         ApplicationController.removeIcon();
       });
     });
