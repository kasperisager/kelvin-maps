/**
 * Copyright (C) 2015 The Authors.
 */
package dk.itu.kelvin.controller;

// JavaFX application utilities
import javafx.application.Platform;

<<<<<<< HEAD
=======
// JavaFX scene utilities
import javafx.geometry.Pos;
import javafx.scene.CacheHint;

>>>>>>> e66c3aca
// JavaFX layout
import javafx.scene.layout.HBox;
import javafx.scene.layout.VBox;

// JavaFX shapes
import javafx.scene.shape.Path;

// JavaFX input
import javafx.scene.input.KeyEvent;
import javafx.scene.input.MouseEvent;
import javafx.scene.input.RotateEvent;
import javafx.scene.input.ScrollEvent;
import javafx.scene.input.ZoomEvent;

// JavaFX transformations
import javafx.scene.transform.Affine;

// JavaFX controls
import javafx.scene.control.Button;
import javafx.scene.control.ToggleButton;
import javafx.scene.control.TextField;
import javafx.scene.control.Label;

// Controls FX
import org.controlsfx.control.PopOver;

// FXML utilities
import javafx.fxml.FXML;

// Parser
import dk.itu.kelvin.parser.ChartParser;

// Threading
import dk.itu.kelvin.thread.TaskQueue;

// Layout
import dk.itu.kelvin.layout.Canvas;

// Models
import dk.itu.kelvin.model.Address;
import dk.itu.kelvin.model.Chart;
import dk.itu.kelvin.model.Node;

// Stores
import dk.itu.kelvin.store.AddressStore;

/**
 * Chart controller class.
 *
 * @version 1.0.0
 */
public final class ChartController {
  /**
   * The input file to show in the map viewer.
   */
  private static final String MAP_INPUT = "small.osm";

  /**
   * Default zoom step factor.
   */
  private static final double ZOOM_STEP = 0.025;

  /**
   * Default zoom in factor.
   */
  private static final double ZOOM_IN = 1 + ZOOM_STEP;

  /**
   * Default zoom out factor.
   */
  private static final double ZOOM_OUT = 1 / ZOOM_IN;

  /**
   * Mouse X coordinate for dragging.
   */
  private double initialMouseDragX;

  /**
   * Mouse Y coordinate for dragging.
   */
  private double initialMouseDragY;

  /**
   * Mouse X coordinate for scrolling and zooming.
   */
  private double initialMouseScrollX;

  /**
   * Mouse Y coordinate for scrolling and zooming.
   */
  private double initialMouseScrollY;

  /**
   * Affine transformation for chart compass.
   */
  private Affine compassTransform = new Affine();

  /**
   * The Chart model instance.
   */
  private Chart chart = new Chart();

  /**
   * The addresses map from the parser.
   */
  private AddressStore addresses;

  /**
   * PopOver for the config menu.
   */
  private PopOver popOver;

  /**
   * The Canvas element to add all the Chart elements to.
   */
  @FXML
  private Canvas canvas;

  /**
   * The compass arrow.
   */
  @FXML
  private Path compassArrow;

  /**
   * The address typed in.
   */
  @FXML
  private TextField addressFrom;

  /**
   * The address to navigate to from addressFrom.
   */
  @FXML
  private TextField addressTo;

  /**
   * The config button.
   */
  @FXML
  private ToggleButton toggleButton;

  /**
   * The checkbox VBox element.
   */
  @FXML
  private VBox checkboxVBox;

  /**
   * The VBox containing route description.
   */
  @FXML
  private VBox directionsVBox;

  /**
   * The VBox containing a ScrollPane.
   */
  @FXML
  private VBox directionsScrollPane;

  /**
   * The VBox surrounding all compass elements.
   */
  @FXML
  private VBox compassVBox;

  /**
   * Initialize the controller.
   *
   * @throws Exception In case of an error. Duh.
   */
  public void initialize() throws Exception {
    this.checkboxVBox.setVisible(false);

    this.compassArrow.getTransforms().add(this.compassTransform);

    TaskQueue.run(() -> {
      ChartParser parser = new ChartParser(this.chart);

      try {
        parser.read(MAP_INPUT);
      }
      catch (Exception ex) {
        throw new RuntimeException(ex);
      }

      // Collections.sort(this.chart.elements(), Element.COMPARATOR);

      //Get map of all addresses from parser.
      this.addresses = parser.addresses();

      // Schedule rendering of the chart nodes.
      Platform.runLater(() -> {
        this.canvas.add(this.chart.elements());

        this.canvas.pan(
          -this.chart.bounds().getMinX(),
          -this.chart.bounds().getMinY()
        );
      });
    });

    this.createPopOver();

    Platform.runLater(() -> this.addressFrom.requestFocus());
  }

  /**
   * Creates a PopOver object with buttons, eventhandlers and listeners.
   */
  private void createPopOver() {
    VBox vbox = new VBox(2);

    Button blind = new Button("High Contrast");
    Button poi = new Button("Points of Interest");

    blind.setPrefWidth(140);
    poi.setPrefWidth(140);
    vbox.getChildren().addAll(blind, poi);

    blind.setOnAction((event) -> {
      ApplicationController.highContrast();
    });

    poi.setOnAction((event) -> {
      if (!this.checkboxVBox.isVisible()) {
        this.checkboxVBox.setVisible(true);
        this.moveCompass(200);
      }
      else {
        this.checkboxVBox.setVisible(false);
        this.moveCompass(0);
      }
      this.popOver.hide();
    });

    this.popOver = new PopOver();
    this.popOver.setContentNode(vbox);
    this.popOver.setCornerRadius(2);
    this.popOver.setArrowSize(6);
    this.popOver.setArrowLocation(PopOver.ArrowLocation.TOP_LEFT);
    this.popOver.setAutoHide(true);

    this.toggleButton.selectedProperty().addListener((ob, ov, nv) -> {
      if (nv) {
        this.popOver.show(this.toggleButton);
      }
      else {
        this.popOver.hide();
      }
    });

    this.popOver.showingProperty().addListener((ob, ov, nv) -> {
      if (!nv && this.toggleButton.isSelected()) {
        this.toggleButton.setSelected(false);
      }
    });
  }

  /**
   * The the initial mouse coordinates for scrolling.
   *
   * @param e Mouse event for capturing mouse location.
   */
  private void setInitialMouseScroll(final MouseEvent e) {
    this.initialMouseScrollX = e.getSceneX();
    this.initialMouseScrollY = e.getSceneY();
  }

  /**
   * The the initial mouse coordinates for dragging.
   *
   * @param e Mouse event for capturing mouse location.
   */
  private void setInitialMouseDrag(final MouseEvent e) {
    this.initialMouseDragX = e.getSceneX();
    this.initialMouseDragY = e.getSceneY();
  }

  /**
   * On mouse entered event.
   *
   * @param e The mouse event.
   */
  @FXML
  private void onMouseEntered(final MouseEvent e) {
    this.setInitialMouseScroll(e);
  }

  /**
   * On mouse pressed event.
   *
   * @param e The mouse event.
   */
  @FXML
  private void onMousePressed(final MouseEvent e) {
    this.setInitialMouseDrag(e);
    this.setInitialMouseScroll(e);

    this.canvas.requestFocus();
  }

  /**
   * On mouse release event.
   *
   * @param e The mouse event.
   */
  @FXML
  private void onMouseReleased(final MouseEvent e) {
    this.setInitialMouseScroll(e);
  }

  /**
   * On mouse moved event.
   *
   * @param e The mouse event.
   */
  @FXML
  private void onMouseMoved(final MouseEvent e) {
    this.setInitialMouseScroll(e);
  }

  /**
   * On mouse clicked event.
   *
   * @param e The mouse event.
   */
  @FXML
  private void onMouseClicked(final MouseEvent e) {
    this.setInitialMouseScroll(e);

    if (e.getClickCount() == 2) {
      this.canvas.zoom(Math.pow(ZOOM_IN, 15), e.getSceneX(), e.getSceneY());
    }
  }

  /**
   * On mouse dragged event.
   *
   * @param e The mouse event.
   */
  @FXML
  private void onMouseDragged(final MouseEvent e) {
    double x = e.getSceneX();
    double y = e.getSceneY();

    this.canvas.pan(x - this.initialMouseDragX, y - this.initialMouseDragY);

    this.setInitialMouseScroll(e);
    this.setInitialMouseDrag(e);
  }

  /**
   * On scroll event.
   *
   * @param e The scroll event.
   */
  @FXML
  private void onScroll(final ScrollEvent e) {
    double factor = (e.getDeltaY() < 0) ? ZOOM_IN : ZOOM_OUT;

    this.canvas.zoom(
      factor,
      this.initialMouseScrollX,
      this.initialMouseScrollY
    );
  }

  /**
   * On zoom event.
   *
   * @param e The zoom event.
   */
  @FXML
  private void onZoom(final ZoomEvent e) {
    this.canvas.zoom(
      e.getZoomFactor(),
      this.initialMouseScrollX,
      this.initialMouseScrollY
    );
  }

  /**
   * On rotate event.
   *
   * @param e The rotate event.
   */
  @FXML
  private void onRotate(final RotateEvent e) {
    this.canvas.rotate(
      e.getAngle(),
      this.initialMouseScrollX,
      this.initialMouseScrollY
    );
    this.compassTransform.prependRotation(e.getAngle(), 4, 40);
  }

  /**
   * On key pressed event.
   *
   * @param e The key event.
   */
  @FXML
  private void onKeyPressed(final KeyEvent e) {
    switch (e.getCode()) {
      case UP:
      case K:
      case W:
        this.canvas.pan(0, 15);
        e.consume();
        break;
      case DOWN:
      case J:
      case S:
        this.canvas.pan(0, -15);
        e.consume();
        break;
      case RIGHT:
      case L:
      case D:
        this.canvas.pan(-15, 0);
        e.consume();
        break;
      case LEFT:
      case H:
      case A:
        this.canvas.pan(15, 0);
        e.consume();
        break;
      case PLUS:
      case EQUALS:
        this.canvas.zoom(Math.pow(ZOOM_IN, 8));
        e.consume();
        break;
      case MINUS:
      case UNDERSCORE:
        this.canvas.zoom(Math.pow(ZOOM_OUT, 8));
        e.consume();
        break;
      case Q:
        this.canvas.rotate(-10);
        this.compassTransform.prependRotation(-10, 4, 40);
        e.consume();
        break;
      case E:
        this.canvas.rotate(10);
        this.compassTransform.prependRotation(10, 4, 40);
        e.consume();
        break;
      default:
        return;
    }
  }

  /**
   * Zoom in.
   */
  @FXML
  private void zoomIn() {
    this.canvas.zoom(Math.pow(ZOOM_IN, 8));
  }

  /**
   * Zoom out.
   */
  @FXML
  private void zoomOut() {
    this.canvas.zoom(Math.pow(ZOOM_OUT, 8));
  }

  /**
   * Is activated through input from the user looking for the address.
   * Found in textfield addressFrom.
   */
  @FXML
  private void findAddress() {
    Address startAddress = Address.parse(this.addressFrom.getText());
    Node position = this.addresses.find(startAddress);
    // centerView(position.x(), position.y());

    System.out.println("X: " + position.x() + " " + "Y: " + position.y());
  }

  /**
   * Takes the input from addressFrom and addressTo.
   */
  @FXML
  private void findRoute() {
    /*
    Address startAddress = Address.parse(this.addressFrom.getText());
    Address endAddress = Address.parse(this.addressTo.getText());
    Node startPosition = this.addresses.find(startAddress);
    Node endPosition = this.addresses.find(endAddress);

    System.out.println("X: " + startPosition.x() + " " + "Y: "
      + startPosition.y());
    System.out.println("X: " + endPosition.x() + " " + "Y: "
      + endPosition.y());
    */
    this.moveCompass(400);
    this.directionsScrollPane.setVisible(true);
    int stack = 30;
    for (int i = 0; i < stack; i++) {
      HBox hbox = new HBox(2);
      hbox.getStyleClass().add("bottomBorder");
      hbox.setPrefWidth(500);
      Label icon = new Label("\uf10c");
      icon.getStyleClass().add("icon");
      icon.setPrefWidth(40);
      icon.setAlignment(Pos.CENTER);

      Label label = new Label("Turn right at next left");

      hbox.getChildren().addAll(icon, label);
      this.directionsVBox.getChildren().add(hbox);

    }
  }

  /**
   * Hides the route description VBox.
   */
  public void hideDirections() {
    this.directionsScrollPane.setVisible(false);
    this.moveCompass(0);
  }

  /**
   * Hides the Points of Interest VBox.
   */
  public void hidePOI() {
    this.checkboxVBox.setVisible(false);
    this.moveCompass(0);
  }

  /**
   * Moves the compass VBox relative to BOTTOM_LEFT.
   * @param x how much to move compass along x-axis [px].
   */
  public void moveCompass(final double x) {
    this.compassVBox.setTranslateX(x);
  }

  /**
   * Will reset the compass, so it points north.
   */
  @FXML
  private void compassReset() {
    //to be continued
  }

  /**
   * Swap the text of the from and to address inputs.
   */
  @FXML
  private void swapTextFields() {
    String from = this.addressFrom.getText();
    String to = this.addressTo.getText();
    this.addressFrom.setText(to);
    this.addressTo.setText(from);
  }

  /**
   * Shows the route between a and b by car.
   */
  @FXML
  private void routeByCar() {
    System.out.println("Route by car");
  }

  /**
   * Shows the rout between a and b by foot or bicycle.
   */
  @FXML
  private void routeByFoot() {
    System.out.println("Route by foot");
  }
}<|MERGE_RESOLUTION|>--- conflicted
+++ resolved
@@ -6,13 +6,9 @@
 // JavaFX application utilities
 import javafx.application.Platform;
 
-<<<<<<< HEAD
-=======
 // JavaFX scene utilities
 import javafx.geometry.Pos;
-import javafx.scene.CacheHint;
-
->>>>>>> e66c3aca
+
 // JavaFX layout
 import javafx.scene.layout.HBox;
 import javafx.scene.layout.VBox;
