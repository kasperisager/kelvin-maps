/**
 * Copyright (C) 2015 The Authors.
 */
package dk.itu.kelvin.controller;

// JavaFX application utilities
import javafx.application.Platform;

<<<<<<< HEAD
=======
// JavaFX scene utilities
import javafx.geometry.Pos;

>>>>>>> e2c9e1c9
// JavaFX layout
import javafx.scene.layout.HBox;
import javafx.scene.layout.VBox;

// JavaFX shapes
import javafx.scene.shape.Path;

// JavaFX input
import javafx.scene.input.KeyEvent;
import javafx.scene.input.MouseEvent;
import javafx.scene.input.RotateEvent;
import javafx.scene.input.ScrollEvent;
import javafx.scene.input.ZoomEvent;

// JavaFX transformations
import javafx.scene.transform.Affine;

// JavaFX controls
import javafx.scene.control.Button;
import javafx.scene.control.ToggleButton;
import javafx.scene.control.TextField;
import javafx.scene.control.Label;

// Controls FX
import org.controlsfx.control.PopOver;

// FXML utilities
import javafx.fxml.FXML;

// Parser
import dk.itu.kelvin.parser.ChartParser;

// Threading
import dk.itu.kelvin.thread.TaskQueue;

// Layout
import dk.itu.kelvin.layout.Canvas;

// Models
import dk.itu.kelvin.model.Address;
import dk.itu.kelvin.model.Chart;
import dk.itu.kelvin.model.Node;

// Stores
import dk.itu.kelvin.store.AddressStore;

/**
 * Chart controller class.
 *
 * @version 1.0.0
 */
public final class ChartController {
  /**
   * The input file to show in the map viewer.
   */
  private static final String MAP_INPUT = "small.osm";

  /**
   * Default zoom step factor.
   */
  private static final double ZOOM_STEP = 0.025;

  /**
   * Default zoom in factor.
   */
  private static final double ZOOM_IN = 1 + ZOOM_STEP;

  /**
   * Default zoom out factor.
   */
  private static final double ZOOM_OUT = 1 / ZOOM_IN;

  /**
   * Mouse X coordinate for dragging.
   */
  private double initialMouseDragX;

  /**
   * Mouse Y coordinate for dragging.
   */
  private double initialMouseDragY;

  /**
   * Mouse X coordinate for scrolling and zooming.
   */
  private double initialMouseScrollX;

  /**
   * Mouse Y coordinate for scrolling and zooming.
   */
  private double initialMouseScrollY;

  /**
   * Affine transformation for chart compass.
   */
  private Affine compassTransform = new Affine();

  /**
   * The Chart model instance.
   */
  private Chart chart = new Chart();

  /**
   * The addresses map from the parser.
   */
  private AddressStore addresses;

  /**
   * PopOver for the config menu.
   */
  private PopOver popOver;

  /**
   * The Canvas element to add all the Chart elements to.
   */
  @FXML
  private Canvas canvas;

  /**
   * The compass arrow.
   */
  @FXML
  private Path compassArrow;

  /**
   * The address typed in.
   */
  @FXML
  private TextField addressFrom;

  /**
   * The address to navigate to from addressFrom.
   */
  @FXML
  private TextField addressTo;

  /**
   * The config button.
   */
  @FXML
  private ToggleButton toggleButton;

  /**
   * The checkbox VBox element.
   */
  @FXML
  private VBox checkboxVBox;

  /**
   * The VBox containing route description.
   */
  @FXML
  private VBox directionsVBox;

  /**
   * The VBox containing a ScrollPane.
   */
  @FXML
  private VBox directionsScrollPane;

  /**
   * The VBox surrounding all compass elements.
   */
  @FXML
  private HBox compassVBox;

  /**
   * Indicator for scale.
   */
  @FXML
  private Label scaleIndicatorLabel;

  /**
   * Initialize the controller.
   *
   * @throws Exception In case of an error. Duh.
   */
  public void initialize() throws Exception {
    this.checkboxVBox.setVisible(false);

    this.compassArrow.getTransforms().add(this.compassTransform);

    TaskQueue.run(() -> {
      ChartParser parser = new ChartParser(this.chart);

      try {
        parser.read(MAP_INPUT);
      }
      catch (Exception ex) {
        throw new RuntimeException(ex);
      }

      // Collections.sort(this.chart.elements(), Element.COMPARATOR);

      //Get map of all addresses from parser.
      this.addresses = parser.addresses();

      // Schedule rendering of the chart nodes.
      Platform.runLater(() -> {
        this.canvas.add(this.chart.elements());

        this.canvas.pan(
          -this.chart.bounds().getMinX(),
          -this.chart.bounds().getMinY()
        );
      });
    });

    this.createPopOver();

    Platform.runLater(() -> this.addressFrom.requestFocus());
  }

  /**
   * Creates a PopOver object with buttons, eventhandlers and listeners.
   */
  private void createPopOver() {
    VBox vbox = new VBox(2);

    Button blind = new Button("High Contrast");
    Button poi = new Button("Points of Interest");

    blind.setPrefWidth(140);
    poi.setPrefWidth(140);
    vbox.getChildren().addAll(blind, poi);

    blind.setOnAction((event) -> {
      ApplicationController.highContrast();
    });

    poi.setOnAction((event) -> {
      if (!this.checkboxVBox.isVisible()) {
        this.checkboxVBox.setVisible(true);
        this.moveCompass(200);
      }
      else {
        this.checkboxVBox.setVisible(false);
        this.moveCompass(0);
      }
      this.popOver.hide();
    });

    this.popOver = new PopOver();
    this.popOver.setContentNode(vbox);
    this.popOver.setCornerRadius(2);
    this.popOver.setArrowSize(6);
    this.popOver.setArrowLocation(PopOver.ArrowLocation.TOP_LEFT);
    this.popOver.setAutoHide(true);

    this.toggleButton.selectedProperty().addListener((ob, ov, nv) -> {
      if (nv) {
        this.popOver.show(this.toggleButton);
      }
      else {
        this.popOver.hide();
      }
    });

    this.popOver.showingProperty().addListener((ob, ov, nv) -> {
      if (!nv && this.toggleButton.isSelected()) {
        this.toggleButton.setSelected(false);
      }
    });
  }

  /**
   * The the initial mouse coordinates for scrolling.
   *
   * @param e Mouse event for capturing mouse location.
   */
  private void setInitialMouseScroll(final MouseEvent e) {
    this.initialMouseScrollX = e.getSceneX();
    this.initialMouseScrollY = e.getSceneY();
  }

  /**
   * The the initial mouse coordinates for dragging.
   *
   * @param e Mouse event for capturing mouse location.
   */
  private void setInitialMouseDrag(final MouseEvent e) {
    this.initialMouseDragX = e.getSceneX();
    this.initialMouseDragY = e.getSceneY();
  }

  /**
   * On mouse entered event.
   *
   * @param e The mouse event.
   */
  @FXML
  private void onMouseEntered(final MouseEvent e) {
    this.setInitialMouseScroll(e);
  }

  /**
   * On mouse pressed event.
   *
   * @param e The mouse event.
   */
  @FXML
  private void onMousePressed(final MouseEvent e) {
    this.setInitialMouseDrag(e);
    this.setInitialMouseScroll(e);

    this.canvas.requestFocus();
  }

  /**
   * On mouse release event.
   *
   * @param e The mouse event.
   */
  @FXML
  private void onMouseReleased(final MouseEvent e) {
    this.setInitialMouseScroll(e);
  }

  /**
   * On mouse moved event.
   *
   * @param e The mouse event.
   */
  @FXML
  private void onMouseMoved(final MouseEvent e) {
    this.setInitialMouseScroll(e);
  }

  /**
   * On mouse clicked event.
   *
   * @param e The mouse event.
   */
  @FXML
  private void onMouseClicked(final MouseEvent e) {
    this.setInitialMouseScroll(e);

    if (e.getClickCount() == 2) {
      this.canvas.zoom(Math.pow(ZOOM_IN, 15), e.getSceneX(), e.getSceneY());
    }
  }

  /**
   * On mouse dragged event.
   *
   * @param e The mouse event.
   */
  @FXML
  private void onMouseDragged(final MouseEvent e) {
    double x = e.getSceneX();
    double y = e.getSceneY();

    this.canvas.pan(x - this.initialMouseDragX, y - this.initialMouseDragY);

    this.setInitialMouseScroll(e);
    this.setInitialMouseDrag(e);
  }

  /**
   * On scroll event.
   *
   * @param e The scroll event.
   */
  @FXML
  private void onScroll(final ScrollEvent e) {
    double factor = (e.getDeltaY() < 0) ? ZOOM_IN : ZOOM_OUT;

    this.canvas.zoom(
      factor,
      this.initialMouseScrollX,
      this.initialMouseScrollY
    );
  }

  /**
   * On zoom event.
   *
   * @param e The zoom event.
   */
  @FXML
  private void onZoom(final ZoomEvent e) {
    this.canvas.zoom(
      e.getZoomFactor(),
      this.initialMouseScrollX,
      this.initialMouseScrollY
    );
  }

  /**
   * On rotate event.
   *
   * @param e The rotate event.
   */
  @FXML
  private void onRotate(final RotateEvent e) {
    this.canvas.rotate(
      e.getAngle(),
      this.initialMouseScrollX,
      this.initialMouseScrollY
    );
    this.compassTransform.prependRotation(e.getAngle(), 4, 40);
  }

  /**
   * On key pressed event.
   *
   * @param e The key event.
   */
  @FXML
  private void onKeyPressed(final KeyEvent e) {
    switch (e.getCode()) {
      case UP:
      case K:
      case W:
        this.canvas.pan(0, 15);
        e.consume();
        break;
      case DOWN:
      case J:
      case S:
        this.canvas.pan(0, -15);
        e.consume();
        break;
      case RIGHT:
      case L:
      case D:
        this.canvas.pan(-15, 0);
        e.consume();
        break;
      case LEFT:
      case H:
      case A:
        this.canvas.pan(15, 0);
        e.consume();
        break;
      case PLUS:
      case EQUALS:
        this.canvas.zoom(Math.pow(ZOOM_IN, 8));
        e.consume();
        break;
      case MINUS:
      case UNDERSCORE:
        this.canvas.zoom(Math.pow(ZOOM_OUT, 8));
        e.consume();
        break;
      case Q:
        this.canvas.rotate(-10);
        this.compassTransform.prependRotation(-10, 4, 40);
        e.consume();
        break;
      case E:
        this.canvas.rotate(10);
        this.compassTransform.prependRotation(10, 4, 40);
        e.consume();
        break;
      default:
        return;
    }
  }

  /**
   * Zoom in.
   */
  @FXML
  private void zoomIn() {
    this.canvas.zoom(Math.pow(ZOOM_IN, 8));
  }

  /**
   * Zoom out.
   */
  @FXML
  private void zoomOut() {
    this.canvas.zoom(Math.pow(ZOOM_OUT, 8));
  }

  /**
   * Is activated through input from the user looking for the address.
   * Found in textfield addressFrom.
   */
  @FXML
  private void findAddress() {
    Address startAddress = Address.parse(this.addressFrom.getText());
    Node position = this.addresses.find(startAddress);
    // centerView(position.x(), position.y());

    System.out.println("X: " + position.x() + " " + "Y: " + position.y());
  }

  /**
   * Takes the input from addressFrom and addressTo.
   */
  @FXML
  private void findRoute() {
    /*
    Address startAddress = Address.parse(this.addressFrom.getText());
    Address endAddress = Address.parse(this.addressTo.getText());
    Node startPosition = this.addresses.find(startAddress);
    Node endPosition = this.addresses.find(endAddress);

    System.out.println("X: " + startPosition.x() + " " + "Y: "
      + startPosition.y());
    System.out.println("X: " + endPosition.x() + " " + "Y: "
      + endPosition.y());
    */
    this.moveCompass(400);
    this.directionsScrollPane.setVisible(true);
    int stack = 30;
    for (int i = 0; i < stack; i++) {
      HBox hbox = new HBox(2);
      hbox.getStyleClass().add("bottomBorder");
      hbox.setPrefWidth(500);
      Label icon = new Label("\uf10c");
      icon.getStyleClass().add("icon");
      icon.setPrefWidth(40);
      icon.setAlignment(Pos.CENTER);

      Label label = new Label("Turn right at next left");

      hbox.getChildren().addAll(icon, label);
      this.directionsVBox.getChildren().add(hbox);

    }
  }

  /**
   * Hides the route description VBox.
   */
  public void hideDirections() {
    this.directionsScrollPane.setVisible(false);
    this.moveCompass(0);
  }

  /**
   * Hides the Points of Interest VBox.
   */
  public void hidePOI() {
    this.checkboxVBox.setVisible(false);
    this.moveCompass(0);
  }

  /**
   * Moves the compass VBox relative to BOTTOM_LEFT.
   * @param x how much to move compass along x-axis [px].
   */
  public void moveCompass(final double x) {
    this.compassVBox.setTranslateX(x);
  }

  /**
   * Will reset the compass, so it points north.
   */
  @FXML
  private void compassReset() {
    //to be continued
  }

  /**
   * Swap the text of the from and to address inputs.
   */
  @FXML
  private void swapTextFields() {
    String from = this.addressFrom.getText();
    String to = this.addressTo.getText();
    this.addressFrom.setText(to);
    this.addressTo.setText(from);
  }

  /**
   * Shows the route between a and b by car.
   */
  @FXML
  private void routeByCar() {
    System.out.println("Route by car");
  }

  /**
   * Shows the rout between a and b by foot or bicycle.
   */
  @FXML
  private void routeByFoot() {
    System.out.println("Route by foot");
  }

  /**
   * Sets the text of scaleIndicator.
   * @param text the text to be set in scale.
   */
  private void setScaleText(final String text) {
    this.scaleIndicatorLabel.setText(text);
  }

  /**
   * Sets the length of the scaleIndicator.
   * @param length how wide the scale is [px].
   */
  private void setScaleLenght(final double length) {
    this.scaleIndicatorLabel.setPrefWidth(length);
  }
}<|MERGE_RESOLUTION|>--- conflicted
+++ resolved
@@ -6,12 +6,9 @@
 // JavaFX application utilities
 import javafx.application.Platform;
 
-<<<<<<< HEAD
-=======
 // JavaFX scene utilities
 import javafx.geometry.Pos;
 
->>>>>>> e2c9e1c9
 // JavaFX layout
 import javafx.scene.layout.HBox;
 import javafx.scene.layout.VBox;
