--- conflicted
+++ resolved
@@ -4,6 +4,7 @@
 package dk.itu.kelvin.controller;
 
 // JavaFX utilities
+import javafx.application.Platform;
 import javafx.util.Duration;
 
 // JavaFX layout
@@ -63,19 +64,8 @@
    * <p>
    * <b>OBS:</b> This constructor can only ever be called once by JavaFX.
    */
-<<<<<<< HEAD
   public ApplicationController() {
     super();
-=======
-  @FXML
-  private void initialize() {
-    ApplicationController.instance(this);
-    ApplicationController.instance().rt = new RotateTransition(
-      Duration.millis(10000), ApplicationController.instance().loadIcon);
-    ApplicationController.instance().stackPane.getChildren().remove(
-      this.loadIcon);
-  }
->>>>>>> a2ca47ae
 
     if (ApplicationController.instance != null) {
       throw new RuntimeException("Only a single controller instance can exist");
@@ -92,6 +82,14 @@
     ApplicationController.instance.rt
     = new RotateTransition(Duration.millis(10000), this.loadIcon);
     ApplicationController.instance.rotateIcon();
+    ApplicationController.instance.stackPane.getChildren().remove(
+      this.loadIcon);
+
+    ApplicationController.addIcon();
+    Platform.runLater(() -> {
+      MenuController.loadDefault();
+      ApplicationController.removeIcon();
+    });
   }
 
   /**
@@ -128,32 +126,20 @@
    * Stops rotation and removes the icon.
    */
   public static void removeIcon() {
-<<<<<<< HEAD
+
     ApplicationController.instance.rt.stop();
     ApplicationController.instance.stackPane.getChildren().remove(
-      ApplicationController.instance.loadIcon
-    );
-=======
-    ApplicationController.instance().rt.stop();
-    ApplicationController.instance().stackPane
-    .getChildren().remove(ApplicationController.instance().loadIcon);
-    ApplicationController.instance().chart.setDisable(false);
->>>>>>> a2ca47ae
+      ApplicationController.instance.loadIcon);
+    ApplicationController.instance.chart.setDisable(false);
   }
 
   /**
    * Adds the loading icon to the stack pane.
    */
   public static void addIcon() {
-<<<<<<< HEAD
     ApplicationController.instance.stackPane.getChildren().add(
-      ApplicationController.instance.loadIcon
-    );
-=======
-    ApplicationController.instance().stackPane
-      .getChildren().add(ApplicationController.instance().loadIcon);
+      ApplicationController.instance.loadIcon);
     ApplicationController.instance.rotateIcon();
-    ApplicationController.instance().chart.setDisable(true);
->>>>>>> a2ca47ae
+    ApplicationController.instance.chart.setDisable(true);
   }
 }