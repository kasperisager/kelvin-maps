--- conflicted
+++ resolved
@@ -43,11 +43,7 @@
   /**
    * Current Version number.
    */
-<<<<<<< HEAD
-  private static final String CUR_VERSION = "0.10.0";
-=======
   private static final String CUR_VERSION = "RC1";
->>>>>>> a2ca47ae
 
   /**
    * Current binary file that the user can overwrite by saving or load.
@@ -126,16 +122,10 @@
 
     if (file != null) {
       //do something with the file.
-<<<<<<< HEAD
+      AddressController.resetPOI();
       AddressController.clearAddresses();
       ChartController.clearMap();
       ChartController.loadMap(file);
-=======
-      AddressController.instance().resetPOI();
-      AddressController.instance().clearAddresses();
-      ChartController.instance().clearMap();
-      ChartController.instance().loadMap(file);
->>>>>>> a2ca47ae
     }
   }
 
@@ -168,8 +158,8 @@
   private void loadBin() {
     File file = new File(CURRENT_BIN);
 
-    AddressController.instance().resetPOI();
-    ChartController.instance().clearMap();
+    AddressController.resetPOI();
+    ChartController.clearMap();
     try (ObjectInputStream in = new ObjectInputStream(
       new FileInputStream(file))
     ) {
@@ -178,8 +168,8 @@
       AddressStore addressStore = (AddressStore) in.readObject();
       in.close();
 
-      ChartController.instance().loadBinMap(elementStore, bounds);
-      AddressController.instance().setAddressStore(addressStore);
+      ChartController.loadBinMap(elementStore, bounds);
+      AddressController.setAddressStore(addressStore);
       System.out.println("Load complete");
     } catch (Exception e) {
       throw new RuntimeException(e);
@@ -200,8 +190,8 @@
   public static void loadDefault() {
     File file = new File(DEFAULT_BIN);
 
-    AddressController.instance().resetPOI();
-    ChartController.instance().clearMap();
+    AddressController.resetPOI();
+    ChartController.clearMap();
     try (ObjectInputStream in = new ObjectInputStream(
       new FileInputStream(file))
     ) {
@@ -210,8 +200,8 @@
       AddressStore addressStore = (AddressStore) in.readObject();
       in.close();
 
-      ChartController.instance().loadBinMap(elementStore, bounds);
-      AddressController.instance().setAddressStore(addressStore);
+      ChartController.loadBinMap(elementStore, bounds);
+      AddressController.setAddressStore(addressStore);
       System.out.println("Load complete");
     } catch (Exception e) {
       throw new RuntimeException(e);
