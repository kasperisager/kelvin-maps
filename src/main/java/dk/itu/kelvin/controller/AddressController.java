--- conflicted
+++ resolved
@@ -167,20 +167,15 @@
   private static Address destinationAddress;
 
   /**
-<<<<<<< HEAD
+   * Address object.
+   */
+  private static Address address;
+
+  /**
    * Filter for Points Of Interest, linking the OSM tag reference and the
    * descriptive output to the user.
-=======
-   * Address object.
-   */
-  private static Address address;
-
-  /**
-   * Getting AddressController instance.
-   * @return AddressController instance.
->>>>>>> 9377d68c
-   */
-  private static Map<String, String> filter = HashObjObjMaps.newMutableMap();
+   */
+  private static Map<String, String> filter;
 
   /**
    * Initialize a new address controller.
@@ -525,11 +520,7 @@
   @FXML
   private void hidePOI() {
     this.propertiesGridPane.getChildren().remove(this.poiContainer);
-<<<<<<< HEAD
     ChartController.moveScale(0);
-=======
-    ChartController.moveCompass(0);
->>>>>>> 9377d68c
   }
 
   /**
@@ -538,12 +529,7 @@
   @FXML
   private void hideDirections() {
     this.propertiesGridPane.getChildren().remove(this.directionsContainer);
-<<<<<<< HEAD
     ChartController.moveScale(0);
-
-=======
-    ChartController.moveCompass(0);
->>>>>>> 9377d68c
   }
 
   /**
@@ -552,11 +538,7 @@
   private void showPOI() {
     if (!this.propertiesGridPane.getChildren().contains(this.poiContainer)) {
       this.propertiesGridPane.getChildren().add(this.poiContainer);
-<<<<<<< HEAD
       ChartController.moveScale(200);
-=======
-      ChartController.moveCompass(200);
->>>>>>> 9377d68c
     }
   }
 
@@ -567,11 +549,7 @@
     if (!this.propertiesGridPane.getChildren().
       contains(this.directionsContainer)) {
       this.propertiesGridPane.getChildren().add(this.directionsContainer);
-<<<<<<< HEAD
       ChartController.moveScale(400);
-=======
-      ChartController.moveCompass(400);
->>>>>>> 9377d68c
     }
   }
 
@@ -625,7 +603,11 @@
         if (AddressController.address.number() == null) {
           // Create suggestions without street numbers.
           for (Address a: results) {
-            if (a.street() != null && a.postcode() != null && a.city() != null) {
+            if (
+              a.street() != null
+              && a.postcode() != null
+              && a.city() != null
+            ) {
               autoCompleteSuggestions.put(
                 a.street()
                   + ", " + a.postcode()
@@ -707,79 +689,11 @@
         return;
       }
 
-<<<<<<< HEAD
-      Bounds bounds = tf.localToScreen(tf.getBoundsInParent());
-
-      AddressController.instance.autoCompletePopOverVBox =
-        new VBox(AddressController.instance.autoCompleteSuggestions.size());
-
-      AddressController.instance.autoCompletePopOverVBox.
-        setPrefWidth(bounds.getWidth() + 27);
-
-      // Creates and adds buttons to the VBox.
-      for (
-        String suggestion
-        : AddressController.instance.autoCompleteSuggestions.keySet()
-        ) {
-        Button b = new Button(suggestion);
-        b.setPrefWidth(bounds.getWidth() + 27);
-
-        b.setOnMouseClicked((e2 -> {
-
-          tf.textProperty().removeListener(
-            AddressController.instance.addressFieldListener);
-          tf.setText(b.getText());
-          tf.textProperty().addListener(
-            AddressController.instance.addressFieldListener);
-          AddressController.instance.autoCompletePopOver.hide(Duration.ONE);
-
-          if (tf.getId().equals("findAddressTextField")) {
-            AddressController.instance.currentAddress = AddressController.
-              instance.autoCompleteSuggestions.get(suggestion);
-            AddressController.instance.findAddress(
-              AddressController.instance.currentAddress);
-          } else if (tf.getId().equals("findRouteTextField")) {
-            AddressController.instance.destinationAddress = AddressController.
-              instance.autoCompleteSuggestions.get(suggestion);
-            AddressController.instance.findRoute(
-              AddressController.instance.destinationAddress);
-          }
-        }));
-
-        AddressController.instance.autoCompletePopOverVBox.getChildren().add(b);
-      }
-
-      // The suggestion highlight pointer.
-      AddressController.instance.pointer = 0;
-
-      // Highlights the first suggestion as default.
-      AddressController.instance.addHighlightStyle();
-
-      // Removes the current highlight on mouse enter.
-      AddressController.instance.autoCompletePopOverVBox.setOnMouseEntered((
-        e4 -> {
-          AddressController.instance.removeHighlightStyle();
-        }
-      ));
-
-      // Adds highlight again on mouse exit.
-      AddressController.instance.autoCompletePopOverVBox.setOnMouseExited((
-        e4 -> {
-          AddressController.instance.addHighlightStyle();
-        }
-      ));
-
-      // Adds the VBox to the popover.
-      AddressController.instance.autoCompletePopOver.setContentNode(
-        AddressController.instance.autoCompletePopOverVBox
-      );
-=======
       handleHighlight();
 
       // Adds the VBox to the popover.
       AddressController.autoCompletePopOver.setContentNode(
         AddressController.autoCompletePopOverVBox);
->>>>>>> 9377d68c
 
       // Makes the popover visible.
       if (!AddressController.autoCompletePopOver.isShowing()) {
@@ -794,7 +708,6 @@
   };
 
   /**
-<<<<<<< HEAD
    * Gets the address store and returns it.
    * @return the address store.
    */
@@ -819,7 +732,8 @@
         getChildren().get(i);
       cb.setSelected(false);
     }
-=======
+  }
+  /**
    * Inserts a String into a specific text field, and hides PopOver.
    * @param tf the text field to set text.
    * @param text the String to put in text field.
@@ -874,6 +788,5 @@
     AddressController.autoCompletePopOverVBox.setOnMouseExited((e4 -> {
       AddressController.instance.addHighlightStyle();
     }));
->>>>>>> 9377d68c
   }
 }