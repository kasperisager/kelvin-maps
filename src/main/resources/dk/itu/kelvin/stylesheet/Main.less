// -------------------------------------------------------------------------- //
// # IMPORTS
// -------------------------------------------------------------------------- //

@import "imports/OSM";

// -------------------------------------------------------------------------- //
// # VARIABLES
// -------------------------------------------------------------------------- //

// Colors ------------------------------------------------------------------- //

@color-black: #000;
@color-white: #fff;
@color-gray: #8C8C8C;

// Root --------------------------------------------------------------------- //

@fontFamily-base--root: Arial;
@fontSize-base--root: 14px;
@textFill-base--root: #333;

// Icons -------------------------------------------------------------------- //

@fontFamily-base--icons: "ionicons";

// Sizing ------------------------------------------------------------------- //

@borderRadius-base: 2px;

// Inputs ------------------------------------------------------------------- //

@padding-vertical--input: 10px;
@padding-horizontal--input: 12px;
@fontSize-base--input: @fontSize-base--root;
@textFill-base--input: #666;
@backgroundColor-base--input: @color-white;
@borderRadius-base--input: @borderRadius-base;
@effect-base--input: dropshadow(gaussian, rgba(0,0,0,0.25), 0, 0, 0, 1);

// Text fields -------------------------------------------------------------- //

@padding-base--textField: @padding-vertical--input @padding-horizontal--input @padding-vertical--input - 1px;
@fontSize-base--textField: @fontSize-base--input;
@textFill-base--textField: @textFill-base--input;
@backgroundColor-base--textField: @backgroundColor-base--input;
@borderRadius-base--textField: @borderRadius-base--input;
@effect-base--textField: @effect-base--input;

// Buttons ------------------------------------------------------------------ //

@padding-base--button: @padding-vertical--input @padding-horizontal--input;
@fontSize-base--button: @fontSize-base--input;
@textFill-base--button: @textFill-base--input;
@backgroundColor-base--button: @backgroundColor-base--input;
@borderRadius-base--button: @borderRadius-base--input;
@effect-base--button: @effect-base--input;

// Label ------------------------------------------------------------------- //
@padding-base--label: 5px;
@fontSize-base--label: 16px;

// Hover
@textFill-hover--button: #333;

// Pressed
@textFill-pressed--button: @color-black;

// Checkboxes --------------------------------------------------------------- //
@backgroundColor-base--checkBoxBox: @color-white;
@borderRadius-base--checkBoxBox: @borderRadius-base;
@borderColor-base-checkBoxBox: #999;

// Popovers ----------------------------------------------------------------- //

@backgroundColor-base--popover: @color-black;

// Buttons
@backgroundColor-hover--popoverButton: #eee;

// Menus -------------------------------------------------------------------- //

// Menu bar
@padding-base--menuBar: 4px 10px;
@backgroundColor-base--menuBar: @color-white;
@borderColor-base--menuBar: #7791c1;
@effect-base--menuBar: @effect-base--input;

// Menu button
@textFill-base--menuButton: #555;
@textFill-hover--menuButton: #333;
@textFill-showing--menuButton: #000;

// Compass ------------------------------------------------------------------ //

@padding-base--compass: 16px;

// Compass arrow
@fill-base--compassArrow: @color-white;
@stroke-base--compassArrow: @color-white;
@strokeLineJoin-base--compassArrow: round;
@effect-base--compassArrow: @effect-base--input;

// Compass disc
@fill-base--compassDisc: none;
@stroke-base--compassDisc: @stroke-base--compassArrow;
@strokeWidth-base--compassDisc: 4px;
@effect-base--compassDisc: @effect-base--compassArrow;

// Configuration box -------------------------------------------------------- //

@padding-base--configBox: 4px;
@backgroundColor-base--configBox: @color-white;
@borderRadius-base--configBox: @borderRadius-base;
@effect-base--configBox: @effect-base--input;

// Check boxes
@padding-base--configBoxCheckBox: 4px;
@borderRadius-base--configBoxCheckBox: @borderRadius-base;
@backgroundColor-hover--configBoxCheckBox: #eee;

// -------------------------------------------------------------------------- //
// # STYLES
// -------------------------------------------------------------------------- //

// Root --------------------------------------------------------------------- //

.root {
  -fx-font-family: @fontFamily-base--root;
  -fx-font-size: @fontSize-base--root;
  -fx-text-fill: @textFill-base--root;
}

// Icons -------------------------------------------------------------------- //

.icon {
  -fx-font-family: @fontFamily-base--icons;
}

// Inputs ------------------------------------------------------------------- //

.input-group {
  .text-field,
  .button,
  .toggle-button {
    -fx-background-radius: 0;
  }

  .text-field {
    &.first {
      -fx-background-radius:
        @borderRadius-base--textField 0 0 @borderRadius-base--textField;
    }

    &.last {
      -fx-background-radius:
        0 @borderRadius-base--textField @borderRadius-base--textField 0;
    }
  }

  .button,
  .toggle-button {
    &.first {
      -fx-background-radius:
        @borderRadius-base--button 0 0 @borderRadius-base--button;
    }

    &.last {
      -fx-background-radius:
        0 @borderRadius-base--button @borderRadius-base--button 0;
    }
  }
}

// Text fields -------------------------------------------------------------- //

.text-field {
  -fx-skin: none;
  -fx-padding: @padding-base--textField;
  -fx-font-size: @fontSize-base--textField;
  -fx-text-fill: @textFill-base--textField;
  -fx-cursor: text;
  -fx-background-color: @backgroundColor-base--textField;
  -fx-background-insets: 0;
  -fx-background-radius: @borderRadius-base--textField;
  -fx-effect: @effect-base--textField;
}

// Autocomplete Popup ------------------------------------------------------- //
.auto-complete-popup .list-cell{
  -fx-background-color: transparent;
}

/* .auto-complete-popup .clipped-container{
  -fx-background-color: green;
} */

// Buttons ------------------------------------------------------------------ //

.button,
.toggle-button {
  -fx-skin: none;
  -fx-padding: @padding-base--button;
  -fx-font-size: @fontSize-base--button;
  -fx-text-fill: @textFill-base--input;
  -fx-cursor: hand;
  -fx-background-color: @backgroundColor-base--button;
  -fx-background-insets: 0;
  -fx-background-radius: @borderRadius-base--button;
  -fx-effect: @effect-base--button;

  &:hover {
    -fx-text-fill: @textFill-hover--button;
  }

  &:pressed {
    -fx-text-fill: @textFill-pressed--button;
  }
}

// Checkboxes --------------------------------------------------------------- //

.check-box {
  .box {
    -fx-background-color: @backgroundColor-base--checkBoxBox;
    -fx-background-insets: 0;
    -fx-background-radius: @borderRadius-base--checkBoxBox;
    -fx-border-radius: @borderRadius-base--checkBoxBox;
    -fx-border-color: @borderColor-base-checkBoxBox;
  }

  .mark {
    -fx-effect: none;
    -fx-background-insets: 0;
  }
}

// Popovers ----------------------------------------------------------------- //

.popover {
  > .border {
    -fx-stroke: none !important;
    -fx-fill: #fff !important;
  }

  .content {
    -fx-padding: 4px;
  }

  .button {
    -fx-alignment: BASELINE_LEFT;
    -fx-effect: none;

    &:hover {
      -fx-background-color: @backgroundColor-hover--popoverButton;
    }
  }
}
// Labels ------------------------------------------------------------------- //

.label {
  -fx-padding: @padding-base--label;
  -fx-font-size: @fontSize-base--label;
}

// Menus -------------------------------------------------------------------- //

.menu-bar {
  -fx-skin: none;
  -fx-padding: @padding-base--menuBar;
  -fx-background-color: @backgroundColor-base--menuBar;
  -fx-background-insets: 0;
  -fx-border-color: @borderColor-base--menuBar;
  -fx-border-width: 0 0 1px;
  -fx-effect: @effect-base--menuBar;

  // Nested due to default specificity.
  .menu-button {
    -fx-text-fill: @textFill-base--menuButton;
    -fx-background-radius: 2px;

    &:hover,
    &:focused,
    &:showing {
      -fx-cursor: hand;
      -fx-background-color: #eee;
    }

    &:hover {
      &,
      .label {
        -fx-text-fill: @textFill-hover--menuButton;
      }
    }

    &:focused,
    &:showing {
      &,
      .label {
        -fx-text-fill: @textFill-showing--menuButton;
      }
    }
  }
}

.menu-item {
  &:hover {
    -fx-cursor: hand;
  }
}

// Compass ------------------------------------------------------------------ //

.compass {
  -fx-padding: @padding-base--compass;
}

.compass-arrow {
  -fx-fill: @fill-base--compassArrow;
  -fx-stroke: @stroke-base--compassArrow;
  -fx-stroke-line-join: @strokeLineJoin-base--compassArrow;
  -fx-effect: @effect-base--compassArrow;
}

.compass-disc {
   -fx-fill: @fill-base--compassDisc;
   -fx-stroke: @stroke-base--compassDisc;
   -fx-stroke-width: @strokeWidth-base--compassDisc;
   -fx-effect: @effect-base--compassDisc;
}

.compass-reset {
  -fx-padding: 10px 0 0;

  .button {
    -fx-background-radius: 1000px;
  }
}

// Configuration box -------------------------------------------------------- //

.config-box {
  -fx-padding: @padding-base--configBox;
  -fx-background-color: @backgroundColor-base--configBox;
  -fx-background-radius: @borderRadius-base--configBox;
  -fx-effect: @effect-base--configBox;

  .check-box {
    -fx-padding: @padding-base--configBoxCheckBox;
    -fx-text-alignment: left;
    -fx-cursor: hand;
    -fx-background-radius: @borderRadius-base--configBoxCheckBox;

    &:hover {
      -fx-background-color: @backgroundColor-hover--configBoxCheckBox;
    }
  }
}

// Utilities ---------------------------------------------------------------- //

.u-padded {
  -fx-padding: 10px;
}

<<<<<<< HEAD
// About PopOver ------------------------------------------------------------ //

.aboutVBox {
  .header{
    -fx-font-size:25px;
    -fx-padding: 10px;
  }
  .label {
    -fx-font-size:20px;
    -fx-padding: 7px;
  }
}

// Route description -------------------------------------------------------- //
.header{
  -fx-font-size:18px;
  -fx-font-weight: bolder;
  -fx-padding: 7px;
}
.bottomBorder{
  -fx-border-insets: 0 0 1 0;
  -fx-border-width: 0 0 1 0;
  -fx-border-color: @color-gray;
}

// Scale -------------------------------------------------------------------- //

.scaleIndicator {
  -fx-border-insets: 0 1 0 1;
  -fx-border-width: 0 2 0 2;
  -fx-border-color: @color-gray;
  -fx-background-color: rgba(98,98,98,0.3);
  -fx-translate-y: -16px;
=======
.hover-highlight:hover{
  -fx-background-color: @backgroundColor-hover--configBoxCheckBox;
>>>>>>> b0fae8fc
}<|MERGE_RESOLUTION|>--- conflicted
+++ resolved
@@ -363,7 +363,6 @@
   -fx-padding: 10px;
 }
 
-<<<<<<< HEAD
 // About PopOver ------------------------------------------------------------ //
 
 .aboutVBox {
@@ -397,8 +396,8 @@
   -fx-border-color: @color-gray;
   -fx-background-color: rgba(98,98,98,0.3);
   -fx-translate-y: -16px;
-=======
+}
+
 .hover-highlight:hover{
   -fx-background-color: @backgroundColor-hover--configBoxCheckBox;
->>>>>>> b0fae8fc
 }