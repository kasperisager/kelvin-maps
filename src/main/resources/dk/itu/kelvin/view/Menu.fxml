<?xml version="1.0" encoding="UTF-8"?>

<!-- JavaFX controls -->
<?import javafx.scene.control.CheckMenuItem?>
<?import javafx.scene.control.MenuBar?>
<?import javafx.scene.control.Menu?>
<?import javafx.scene.control.MenuItem?>

<MenuBar
  fx:controller="dk.itu.kelvin.controller.MenuController"
  xmlns:fx="http://javafx.com/fxml"
  fx:id="mainMenuBar"
  useSystemMenuBar="true"
>
  <menus>
    <Menu text="File">
      <items>
        <MenuItem text="Open file" onAction="#pickFile" />
        <MenuItem text="Save as .bin" onAction="#saveBin" />
        <MenuItem text="Load last .bin" onAction="#loadBin" />
        <MenuItem text="Load default .bin" onAction="#defaultBin" />
        <MenuItem text="Exit" onAction="#close" />
      </items>
    </Menu>
<<<<<<< HEAD
    <Menu text="View">
      <items>
        <CheckMenuItem text="Public transit" selected="true" />
        <CheckMenuItem text="Bicycle" />
        <CheckMenuItem text="Color blind" />
      </items>
    </Menu>
    <Menu text="Help">
      <items>
        <MenuItem text="Reset everything to default" onAction="#resetAll" />
        <MenuItem text="User manual" onAction="#showManual" />
        <MenuItem text="About" onAction="#showAbout" />
=======
    <Menu text="Help">
      <items>
        <MenuItem text="User manual" onAction="#showManual"/>
        <MenuItem text="About" onAction="#showAbout"/>
>>>>>>> a2ca47ae
      </items>
    </Menu>
  </menus>
</MenuBar><|MERGE_RESOLUTION|>--- conflicted
+++ resolved
@@ -22,25 +22,10 @@
         <MenuItem text="Exit" onAction="#close" />
       </items>
     </Menu>
-<<<<<<< HEAD
-    <Menu text="View">
-      <items>
-        <CheckMenuItem text="Public transit" selected="true" />
-        <CheckMenuItem text="Bicycle" />
-        <CheckMenuItem text="Color blind" />
-      </items>
-    </Menu>
-    <Menu text="Help">
-      <items>
-        <MenuItem text="Reset everything to default" onAction="#resetAll" />
-        <MenuItem text="User manual" onAction="#showManual" />
-        <MenuItem text="About" onAction="#showAbout" />
-=======
     <Menu text="Help">
       <items>
         <MenuItem text="User manual" onAction="#showManual"/>
         <MenuItem text="About" onAction="#showAbout"/>
->>>>>>> a2ca47ae
       </items>
     </Menu>
   </menus>
