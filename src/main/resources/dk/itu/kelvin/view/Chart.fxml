<?xml version="1.0" encoding="UTF-8"?>

<!-- JavaFX layouts -->
<?import javafx.scene.layout.Pane?>
<?import javafx.scene.layout.StackPane?>
<?import javafx.scene.layout.VBox?>
<?import javafx.scene.layout.HBox?>

<!-- JavaFX controls -->
<?import javafx.scene.control.Button?>
<?import javafx.scene.control.TextField?>

<!-- JavaFX shapes -->
<?import javafx.scene.shape.Circle?>
<?import javafx.scene.shape.LineTo?>
<?import javafx.scene.shape.MoveTo?>
<?import javafx.scene.shape.Path?>

<!-- Components -->
<?import dk.itu.kelvin.component.Canvas?>

<?import javafx.scene.control.Tooltip?>
<StackPane
  fx:controller="dk.itu.kelvin.controller.ChartController"
  xmlns:fx="http://javafx.com/fxml"

  prefWidth="512"
  prefHeight="512"
>
  <Pane
    focusTraversable="true"
    pickOnBounds="true"

    onMouseEntered="#onMouseEntered"
    onMouseClicked="#onMouseClicked"
    onMousePressed="#onMousePressed"
    onMouseMoved="#onMouseMoved"
    onMouseDragged="#onMouseDragged"
    onMouseReleased="#onMouseReleased"

    onScrollStarted="#onScrollStarted"
    onScrollFinished="#onScrollFinished"
    onScroll="#onScroll"

    onZoomStarted="#onZoomStarted"
    onZoomFinished="#onZoomFinished"
    onZoom="#onZoom"

    onRotationStarted="#onRotationStarted"
    onRotationFinished="#onRotationFinished"
    onRotate="#onRotate"

    onKeyPressed="#onKeyPressed"
  >
    <Canvas fx:id="canvas" />
  </Pane>

  <VBox
    alignment="TOP_LEFT"
    pickOnBounds="false"
    styleClass="address-input-wrapper"
    spacing="10"
  >
    <HBox maxWidth="Infinity">
      <children>
        <TextField prefWidth="355" minWidth="200" promptText="Enter an address" fx:id="addressFrom" onAction="#findAddress"/>
      </children>

      <children>
        <Button styleClass="search-button, icon" text="&#xf4a5;" onAction="#findAddress">
          <tooltip>
            <Tooltip text="Search for address"/>
          </tooltip>
        </Button>
      </children>
    </HBox>

    <HBox>
      <children>
        <TextField prefWidth="355" minWidth="200" promptText="Get directions to this address" fx:id="addressTo" onAction="#findRoute"/>
      </children>

      <children>
        <Button styleClass="search-button, icon" text="&#xf3d6;" onAction="#findRoute">
          <tooltip>
            <Tooltip text="Get directions"/>
          </tooltip>
        </Button>
      </children>
    </HBox>

    <HBox spacing="10">
      <children>
        <Button styleClass="func-button, icon" text="&#xf268;" onAction="#swapTextFields">
          <tooltip>
            <Tooltip text="Switch textfields"/>
          </tooltip>
        </Button>
      </children>

      <children>
<<<<<<< HEAD
        <Button styleClass="func-button, icon" text="&#xf2c1;">
          <tooltip>
            <Tooltip text="Highlight car routes"/>
          </tooltip>
        </Button>
      </children>

      <children>
        <Button styleClass="func-button, icon" text="&#xf3bb; / &#xf369;">
          <tooltip>
            <Tooltip text="Highlight walk/bike routes"/>
          </tooltip>
        </Button>
=======
        <Button styleClass="func-button, icon" text="&#xf2c1;" onAction="#routeByCar"/>
      </children>

      <children>
        <Button styleClass="func-button, icon" text="&#xf3bb; / &#xf369;" onAction="#routeByFoot"/>
>>>>>>> a8c77b5f
      </children>
    </HBox>

  </VBox>

  <VBox
    alignment="BOTTOM_LEFT"
    pickOnBounds="false"
    fillWidth="false"

  >
    <children>
      <StackPane>
        <children>
          <VBox alignment="CENTER" styleClass="compass">
            <children>
              <Path fx:id="compassArrow" styleClass="compass-arrow">
                <elements>
                  <MoveTo x="0" y="6" />
                  <LineTo x="4" y="0" />
                  <LineTo x="8" y="6" />
                  <LineTo x="0" y="6" />
                </elements>
              </Path>

              <Circle radius="30" styleClass="compass-disc" />
            </children>
          </VBox>

          <VBox alignment="CENTER" styleClass="compass-reset">
            <Button styleClass="compass-reset-button, icon" text="&#xf3d7;" onAction="#compassReset">
              <tooltip>
                <Tooltip text="Reset compass"/>
              </tooltip>
            </Button>
          </VBox>
        </children>
      </StackPane>
    </children>
  </VBox>

  <VBox
    spacing="8"
    styleClass="buttons-zoom"
    alignment="BOTTOM_RIGHT"
    pickOnBounds="false"
    fillWidth="false"
  >
    <children>
      <Button text="&#xF218;" styleClass="button-zoom, icon" onAction="#zoomIn">
        <tooltip>
          <Tooltip text="Zoom in"/>
        </tooltip>
      </Button>
      <Button text="&#xF209;" styleClass="button-zoom, icon" onAction="#zoomOut">
       <tooltip>
         <Tooltip text="Zoom out"/>
       </tooltip>
      </Button>
    </children>
  </VBox>
</StackPane><|MERGE_RESOLUTION|>--- conflicted
+++ resolved
@@ -99,7 +99,6 @@
       </children>
 
       <children>
-<<<<<<< HEAD
         <Button styleClass="func-button, icon" text="&#xf2c1;">
           <tooltip>
             <Tooltip text="Highlight car routes"/>
@@ -113,13 +112,6 @@
             <Tooltip text="Highlight walk/bike routes"/>
           </tooltip>
         </Button>
-=======
-        <Button styleClass="func-button, icon" text="&#xf2c1;" onAction="#routeByCar"/>
-      </children>
-
-      <children>
-        <Button styleClass="func-button, icon" text="&#xf3bb; / &#xf369;" onAction="#routeByFoot"/>
->>>>>>> a8c77b5f
       </children>
     </HBox>
 
